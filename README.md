--- conflicted
+++ resolved
@@ -48,32 +48,6 @@
 
 ### Cloning
 
-<<<<<<< HEAD
-If you plan to add or modify `{gif,mp4,jpg,png}` files, please follow the [Git LFS Setup](#git-lfs-setup).
-
-If you only plan to edit the MD files, you can use the normal Git workflow. Notice that **images will be broken in Markdown Preview** because images are not retrieved locally:
-
-```bash
-git clone https://github.com/Microsoft/vscode-docs.git
-cd vscode-docs
-yarn
-```
-
-#### Git LFS Setup
-
-We have adopted [Git LFS](https://git-lfs.github.com/) to store the images in this repo. Here's the recommended setup:
-
-- Install [Git LFS](https://git-lfs.github.com/).
-- `GIT_LFS_SKIP_SMUDGE=1 git clone https://github.com/Microsoft/vscode-docs.git`. This only downloads text files that amount to ~16MB.
-- `cd vscode-docs`
-- `git lfs install` inside the `vscode-docs` repo. You only need to run this once.
-- `git lfs pull -I <PATTERN>`, where [`<PATTERN>`](https://github.com/git-lfs/git-lfs/blob/master/docs/man/git-lfs-fetch.1.ronn#include-and-exclude) is a string of comma-separated globs. For example:
-    - `git lfs pull -I "docs/nodejs"`. Only download images in `docs/nodejs`.
-    - `git lfs pull -I "release-notes/images/1_3*/*"`. Only download images in latest release notes.
-- Alternatively, use `git config lfs.fetchinclude "docs"` so future `git lfs pull` only pulls images in `docs`.
-
-The history of this repo before we adopt LFS can be found at [microsoft/vscode-docs-archive](https://github.com/Microsoft/vscode-docs-archive).
-=======
 1. Install [Git LFS](https://git-lfs.github.com/).
 2. Run `git lfs install` to setup global git hooks. You only need to run this once per machine.
 3. `git clone git@github.com:Microsoft/vscode-docs.git`.
@@ -94,7 +68,6 @@
     - You can do `git lfs pull -I <PATTERN>`, as long as `<PATTERN>` is comma-separated glob strings. For more patterns, see [Git LFS: Include and Exclude](https://github.com/git-lfs/git-lfs/blob/master/docs/man/git-lfs-fetch.1.ronn#include-and-exclude).
 
 The history of this repo before we adopted LFS can be found at [microsoft/vscode-docs-archive](https://github.com/Microsoft/vscode-docs-archive).
->>>>>>> 49b18bac
 
 ## Publishing
 
