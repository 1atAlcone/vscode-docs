--- conflicted
+++ resolved
@@ -8,11 +8,15 @@
 
 ### Localization
 
-The [Remote - SSH](https://marketplace.visualstudio.com/items?itemName=ms-vscode-remote.remote-ssh) extension is now localized! This means the settings commands and other text from the extension will be translated to your preferred language if you have a language pack installed and set active in VS Code.
+The [Remote - SSH](https://marketplace.visualstudio.com/items?itemName=ms-vscode-remote.remote-ssh) extension is now localized! This means the settings commands and other text from the extension will be translated to your preferred language if you have a [Language Pack](https://marketplace.visualstudio.com/search?term=language%20pack&target=VSCode&category=All%20categories) installed and set active in VS Code.
 
 ### Enable external SSH_ASKPASS
 
-SSH_ASKPASS is an environment variable used by the SSH binary on your machine, OpenSSH, to configure which application should handle authentication for connection attempts. The Remote - SSH extension utilizes SSH_ASKPASS in local server mode, enabled with the setting `remote.SSH.useLocalServer`, to set the SSH_ASKPASS variable to VS Code. This makes VS Code the application to handle authentication when prompts are shown inside VS Code. However, you might not want VS Code to set SSH_ASKPASS if you have another application that you would like to handle authentication, such as you have a YubiKey and you'd like to authenticate with it instead. To prevent VS Code from overriding the SSH_ASKPASS variable you had set, you can use the experimental setting `remote.SSH.externalSSH_ASKPASS`, while `remote.SSH.useLocalServer` is true, to keep and use your own SSH_ASKPASS.
+SSH_ASKPASS is an environment variable used by the SSH binary on your machine, OpenSSH, to configure the application that should handle authentication for connection attempts.
+
+The Remote - SSH extension utilizes SSH_ASKPASS in local server mode, enabled with the setting `remote.SSH.useLocalServer`, to set the SSH_ASKPASS variable to VS Code. This designates VS Code as the application to handle authentication, which causes prompts to show up inside VS Code. However, you might not want VS Code to set SSH_ASKPASS if you have another application that you would like to handle authentication, such as you have a YubiKey and you'd like to authenticate with it instead.
+
+To prevent VS Code from overriding the SSH_ASKPASS variable you had set, you can use the experimental setting `remote.SSH.externalSSH_ASKPASS`, while `remote.SSH.useLocalServer` is true, to keep and use your own SSH_ASKPASS.
 
 ## WSL (0.68.3)
 
@@ -20,12 +24,4 @@
 
 The [Remote - WSL](https://marketplace.visualstudio.com/items?itemName=ms-vscode-remote.remote-wsl) extension 0.68.3 and newer now come with translated labels for Czech, German, Spanish, French, Italian, Japanese, Korean, Polish, Brazilian Portuguese, Russian, Turkish and Simplified and Traditional Chinese.
 
-<<<<<<< HEAD
-Configure your display language in VS Code with the `Configure Display Language` command.
-=======
-SSH_ASKPASS is an environment variable used by the SSH binary on your machine, OpenSSH, to configure which application should handle authentication for connection attempts. 
-
-The Remote-SSH extension utilizes SSH_ASKPASS in local server mode, enabled with `remote.SSH.useLocalServer`, to set the SSH_ASKPASS variable to VS Code. This makes VS Code the application to handle authentication which makes prompts show up inside VS Code. However, you might not want VS Code to set SSH_ASKPASS if you have another application that you would like to handle authentication instead, such as you have a YubiKey and you'd like to authenticate with it instead. 
-
-To prevent VS Code from overriding the SSH_ASKPASS variable you had set, you can use the experimental setting `remote.SSH.externalSSH_ASKPASS`, while `remote.SSH.useLocalServer` is true, to keep and use your own SSH_ASKPASS.
->>>>>>> 87309117
+Configure your display language in VS Code with the **Configure Display Language** command.