--- conflicted
+++ resolved
@@ -43,11 +43,7 @@
 
 #### Comments view
 
-<<<<<<< HEAD
-With a PR checked out, and the comments panel focused, you can inspect and navigate between the comments in the accessible view. Actions like resolve, unresolve, reply, and more can be triggered from within this view.
-=======
 When there is an extension installed that is providing comments, and the Comments view focused, a user can inspect and navigate between the comments in the view from the accessible view. Extension provided actions that are available on the comments can be executed from the accessible view.
->>>>>>> dbb29b34
 
 ## Workbench
 
