--- conflicted
+++ resolved
@@ -179,16 +179,10 @@
 
 ### New Theme Colors
 
-<<<<<<< HEAD
-- `tab.lastPinnedBorder`: Border on the right of the last pinned editor to separate from unpinned editors.
-- `gitDecoration.stageDeletedResourceForeground`: Foreground color for staged deletions git decorations.
-- `gitDecoration.stageAddedResourceForeground`: Foreground color for staged additions git decorations.
-=======
 - `tab.lastPinnedBorder`: Border on the right of the last pinned editor to separate from unpinned editors
 - `gitDecoration.stageDeletedResourceForeground`: Foreground color for staged deletions git decorations
 - `gitDecoration.stageAddedResourceForeground`: Foreground color for staged additions git decorations
 - `charts.red`, `charts.blue`, `charts.yellow`, `charts.orange`, `charts.green`, `charts.purple`, `charts.foreground`, `charts.lines`: Colors intended to be used by data visualization extensions
->>>>>>> 2f0276ba
 
 ## Extension Contributions
 
