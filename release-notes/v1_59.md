---
Order: 68
TOCTitle: July 2021
PageTitle: Visual Studio Code July 2021
MetaDescription: Learn what is new in the Visual Studio Code July 2021 Release (1.59)
MetaSocialImage: 1_59/release-highlights.png
Date: 2021-8-5
DownloadVersion: 1.59.0
---
# July 2021 (version 1.59)

<!-- DOWNLOAD_LINKS_PLACEHOLDER -->

Welcome to the Insiders build. These are the preliminary notes for the July 1.59 release of Visual Studio Code. As we get closer to the release date, you'll find details below about new features and important fixes.

Until the July milestone release notes are available, you can still track our progress:

* **[July iteration plan](https://github.com/microsoft/vscode/issues/128444)** - Review what's planned for the milestone.
* **[Commit log](https://github.com/Microsoft/vscode/commits/main)** - GitHub commits to the vscode open-source repository.
* **[Closed issues](https://github.com/Microsoft/vscode/issues?q=is%3Aissue+milestone%3A%22July+2021%22+is%3Aclosed)** - Resolved bugs and implemented feature requests in the milestone.

We really appreciate people trying our new features as soon as they are ready, so check back here often and learn what's new.

If you find issues or have suggestions, you can enter them in the [VS Code repository](https://github.com/Microsoft/vscode/issues) on GitHub.

## Workbench

### Automatically fold imports

Use the setting `editor.foldingImportsByDefault` to have import statements automatically folded. The fold state is stored once a file has been opened once.
The feature works with TypeScript, JavaScript, Java, C# and C++ and with all language that have a folding range provider that annotates import statements with `FoldingRangeKind.Imports`.

### Navigate between folding ranges

There are new commands to set the cursor location to a corresponding fold:

* **Go to Next Fold**
* **Go to Previous Fold**
* **Go to Parent Fold**

The commands currently have no default keybindings but you can add you own keyboard shortcuts via **Preferences: Open Keyboard Shortcuts** (`kb(workbench.action.openGlobalKeybindings)`).

### Extended theme customisation syntax

The color customization settings allow users to customize colors of the current theme:

* `workbench.colorCustomizations`
* `editor.tokenColorCustomizations`
* `editor.semanticTokenColorCustomizations`

There is new syntax to customize multiple themes at once:

```json
    "workbench.colorCustomizations": {
        "[Abyss][Red]": {
            "activityBar.background": "#ff0000"
        },
        "[Monokai*]": {
            "activityBar.background": "#ff0000"
        }
    },
```

Multiple themes can be listed as well as the `*` wildcard character can be used at the beginning and the end of the name.

### Settings Editor

The settings editor now supports validation on objects. The validation includes type errors that can be introduced when editing the JSON file directly.

![Object setting showing validation errors](images/1_59/obj-widget-validation.png)

Array settings now have drag and drop support in non-editing mode:

![Drag and drop for array settings](images/1_59/enum-array-dnd.gif)

Moreover, enum array settings with the property `uniqueItems` set to `true` now only show remaining options rather than all options in the dropdowns.

### Extensions

Improved Extensions view on resize. In the following gif, you can see that the extensions view with default width shows all details (previously icon, ratings & install count were not shown). As it shrinks, smaller extension icon is shown and when its width reduces further, icon and ratings are hidden.

![Dynamic Extensions View](images/1_59/dynamic-extensions-view.gif)

*Theme: [GitHub Light Theme](https://marketplace.visualstudio.com/items?itemName=GitHub.github-vscode-theme)*

Extensions view now shows a custom hover while hovering on an extension. This rich hover includes complete description of the extension and other useful information like why an extension is disabled or recommended.

![Custom Extension Hover](images/1_59/extension-hover.png)

*Theme: [GitHub Light Theme](https://marketplace.visualstudio.com/items?itemName=GitHub.github-vscode-theme)*

You can now see the runtime status of an extension like its activation time, whether it is activated on startup and if it has any warnings or errors generated in the newly introduced **Runtime Status** tab in the extensione editor. You can also see this information partly in the extension view and its hover (shown in the above picture).

![Extension Runtime Status](images/1_59/extension-runtime-status.png)

*Theme: [GitHub Light Theme](https://marketplace.visualstudio.com/items?itemName=GitHub.github-vscode-theme)*

Extension editor now shows categories, resources links and other information like extension release and update date in the **Details** tab. Clicking on a category will shows extensions with that category in the extensions view.

![Extension Details](images/1_59/extension-details.png)

*Theme: [GitHub Light Theme](https://marketplace.visualstudio.com/items?itemName=GitHub.github-vscode-theme)*

You can now install and manage extensions directly in the **Extension Pack** tab of the extension editor.

![Extension Pack](images/1_59/extension-pack.png)

*Theme: [GitHub Light Theme](https://marketplace.visualstudio.com/items?itemName=GitHub.github-vscode-theme)*

### Built-in support for opening Jupyter notebook files

This month, we moved the code that handles reading *.ipynb files from the [Jupyter Notebook](https://marketplace.visualstudio.com/items?itemName=jupyter.jupyter-notebook) extension into a new built-in extension. This means that you can now open Jupyter notebooks in a clean install of VS Code without even having to install the full Jupyter extension. When you want to execute cells or view outputs that use ipywidgets or other complex renderer types, then you will have to install the full Jupyter extension.

## Terminal

### Drag and drop terminals across windows

Drag terminals from the tabs list or editor area of one window into the tabs list, editor area, or panel of another window.

![](images/1_59/terminal-dnd.gif)

### Child process tracking and close warnings

The existing `terminal.integrated.confirmOnExit` and new `terminal.integrated.confirmOnKill` settings leverage child process tracking to warn when trying to close a terminal that has child processes under the shell process. By default this only affects terminals in the editor area but can be configured to show up more.

### Set contributed terminal profile as default

Terminal profiles contributed by extensions can now be set as the default profile.

![The terminal profile dropdown displays indicates the extension terminal profile is set as the default](images/1_59/extension-profile.png)

### Underline and strikethrough support

The terminal now supports underline and strikethrough attributes. For example [git can be configured](https://git-scm.com/docs/git-config#Documentation/git-config.txt-color) to use these new attributes:

![](images/1_59/terminal-styles.png)
*Theme: [Sapphire Theme](https://marketplace.visualstudio.com/items?itemName=Tyriar.theme-sapphire)*

The above uses the following in `.gitconfig`:

```ini
[color "status"]
  added = green bold
  changed = red bold strike
  untracked = cyan
  branch = yellow black bold ul
```

### Create terminal in editor area to the side

The new command `workbench.action.createTerminalEditorSide` is available to create a terminal in the editor area to the side of the active editor.

### Active terminal tab indicator

Themes can now set a color to indicate the active terminal tabs using theme key `terminal.tab.activeBorder` which will fallback to `tab.activeBorder` when it's not set:

![](images/1_59/terminal-active.png)

### Disable animation in terminal tab icon

The new setting `terminal.integrated.tabs.enableAnimation` will disable animation in the terminal tab icon. For tasks instead of a spinner the play button will be used:

![](images/1_59/terminal-animation.png)

## Debugging

### Improved Run/Debug button in Editor Title

In the February release we had introduced a dropdown button to group the run and debug commands in a central (and compact) location in the editor's title area (see [here](https://code.visualstudio.com/updates/v1_54#_limits-for-editor-title-menu-and-run-submenu)). Based on some user feedback we've tried to improve the dropdown button by remembering the last executed action. The dropdown button now has two click zones, one for the default action (left) and another for the dropdown (right) which, when selected runs the action and remembers it as the new default.

![debug/run splitbutton](images/1_59/run-debug-splitbutton.gif)

Please note:
- If there is only a single run or debug action, the dropdown menu is omitted.
- If there is more than one run or debug action, all actions appear in the dropdown menu and the default action is set to the first action from the dropdown menu (as long as there is no remembered action).
- The default action is preserved for a specific workspace across VS Code restarts; it is **not** preserved for the editor contents.

### Preview feature: Disassembly View

Thanks to a large [code contribution](https://github.com/microsoft/vscode/pull/125737) by the C++ team, we are happy to include a preview of a **Disassembly View** in this milestone.

The Disassembly view can be opened from an editor's context menu to show the disassembled source of the active stack frame, and it supports stepping through assembly instructions and setting breakpoints on individual instructions.

The Disassembly view is only available in an active debug session and when the underlying debug extension supports it.
As of today only the "C++" and "Mock Debug" extensions can feed the Disassembly view.

![disassembly view in mock debug](images/1_59/disassembly-view.gif)

From a technical perspective VS Code's implementation of the Disassembly view now supports four more features of the Debug Adapter Protocol:
- the `disassembly` request for providing the disassembled source for a mememory location,
- the `instructionPointerReference` property on stack frames,
- the `granularity` property on the stepping requests,
- instruction breakpoints and the `setInstructionBreakpoints` request.


## Contributions to extensions

### Live Preview
The [Live Preview extension](http://aka.ms/live-preview) has seen some exciting new features this month!
This includes:
- Compatibility with the built-in JavaScript debugger for external previews.
   - Run `Live Preview: Show Debug Preview` to try it out!
- Improvements to the embedded browser such as "Find in Page" support and quick access to the `webvivew` DevTools.
- Filesystem watching for auto-generated files.
- And more! 🎉

To see more details on this month's progress, see [the extension's release notes](https://github.com/microsoft/vscode-livepreview/blob/main/release_notes/july-2021.md).

![Live Preview Debugging](images/1_59/livepreview-debugging.gif)

![Live Preview New Browser Features](images/1_59/livepreview-browser-features.gif)
*Theme: [GitHub Dark Theme](https://marketplace.visualstudio.com/items?itemName=GitHub.github-vscode-theme)*

### GitHub Pull Requests and Issues

Work continues on the [GitHub Pull Requests and Issues](https://marketplace.visualstudio.com/items?itemName=GitHub.vscode-pull-request-github) extension, which allows you to work on, create, and manage pull requests and issues. This month's highlights:

- "Start working" on an issue has been expanded to let you work on issues outside of the repo you currently have open.

To learn about all the new features and updates, you can see the full [changelog for the 0.29.0](https://github.com/microsoft/vscode-pull-request-github/blob/main/CHANGELOG.md#0290) release of the extension.

<<<<<<< HEAD
### Jupyter Interactive Window

The Jupyter interactive window provides an alternative way to build and work with Jupyter notebooks, using a text file instead of a notebook interface. Last month, we previewed an upgraded version of the Jupyter interactive window, now featuring deeper workbench integration including support for themes, custom keybindings, snippets, compatibility with extensions, and more! Many thanks to our users for providing feedback via GitHub issues on the preview experience. The built-in interactive window is now the default interface in 1.59. The previous interface will remain available behind `"jupyter.enableNativeInteractiveWindow": false` and will be removed in the upcoming release. We look forward to [your feedback](https://github.com/microsoft/vscode-jupyter/issues)!

![Shift+Enter to run code in the interactive window](images/1_59/interactive-window.gif)
=======
### Jupyter "Run By Line"

We've been working on supporting the "Run By Line" feature in Jupyter notebooks. This feature is essentially a simplified debug mode that lets you step through your cell's code line by line without any complex debug UI. This is still experimental, but you can try it out by setting `"jupyter.experimental.debugging": true`, installing version 6 of ipykernel in your selected kernel, then clicking the "Run By Line" button in the cell toolbar.

![Run by line](images/1_59/run-by-line.gif)
>>>>>>> e46aade5

## Preview Features

### TypeScript 4.4

This release includes support for the upcoming TypeScript 4.4 release. You can read more about the new language features and improvements in TypeScript 4.4 [on the TypeScript blog](https://devblogs.microsoft.com/typescript/announcing-typescript-4-4-beta/). Some tooling highlights:

- Inlay hints for parameter names and types in both JavaScript and TypeScript files.
- Basic spelling suggestions in plain JS files. These are only shown if we are confident in the error and in the fix.

To start using the TypeScript 4.4 nightly builds, install the [TypeScript Nightly extension](https://marketplace.visualstudio.com/items?itemName=ms-vscode.vscode-typescript-next).

Please share your feedback and let us know if you run into any bugs with TypeScript 4.4.

## Extension authoring

### Rich Status bar hover

Rich hovers including links and icons are now supported on Status bar items `StatusBarItem.tooltip: string | IMarkdownString`

![Rich Status bar hover](images/1_59/rich-statusbar-hover.png)

* If `MarkdownString.supportThemeIcons` is true, you can use icons with the `$(iconName)` syntax.
* If the `MarkdownString` is trusted, you can also add command links. Syntax: `([test](command:vscode.newWindow))`

### Status bar warning colors

Status bar items that represent warnings can use the newly added colors `statusBarItem.warningBackground` and `statusBarItem.warningForeground`.

<!-- In-product release notes styles.  Do not modify without also modifying regex in gulpfile.common.js -->
<a id="scroll-to-top" role="button" title="Scroll to top" aria-label="scroll to top" href="#"><span class="icon"></span></a>
<link rel="stylesheet" type="text/css" href="css/inproduct_releasenotes.css"/>

### Object settings without `additionalProperties`

Object settings without `additionalProperties` set to either `false` or an object will not be supported in the settings editor, due to the setting being able to take on any shape.

## Language Server Protocol

## Debug Adapter Protocol

### Finalized "writeMemory" request and "memory" event proposal

The `writeMemory` request has been finalized and is now available in version 1.48 of the [Debug Adapter Protocol](https://microsoft.github.io/debug-adapter-protocol/) and the corresponding npm modules. If a debug adapter has a `supportsWriteMemoryRequest` capability clients can use the `writeMemory` request to write bytes to memory at a given location.

The `memory` event has a [proposal](https://github.com/microsoft/debug-adapter-protocol/issues/194#issuecomment-886687894) that will be added to DAP in the next milestone.

## Proposed extension APIs

### `isDefault` for `TaskGroup`

The `group` property exists on tasks defined in a `tasks.json` file and is also exposed through the tasks API. The `group` property has an `isDefault` property, which until now has not been available in the API. This proposal exposes the `isDefault` property as readonly on the `TaskGroup`, so that extensions can read which task is a the default for a group, but cannot override a users configuration by setting the default for a group.

## Engineering

### iframe based webviews now used everywhere on Desktop

This month we finished our transition from [Electron's webview tag](https://www.electronjs.org/docs/api/webview-tag) element to normal `<iframe>` element based webviews. This better aligns the implementation of VS Code's webviews across desktop and web, and also let us delete a lot of now-redundant code.

### Electron 13 update

In this milestone, we finished the exploration to bundle Electron 13 into VS Code, thanks to everyone involved with testing and self-hosting on Insiders. This is a major Electron release that comes with Chromium 91.0.4472.124. There is no change in Node.js version with this release and it remains to be v14.16.0.

### Progress for Electron sandbox support

As we continued to make the VS Code workbench ready for enabling Electron's [sandbox](https://www.electronjs.org/docs/tutorial/sandbox), we wanted to enable mixed sandbox mode on linux (i-e) not to bundle with the cli argument `--no-sandbox` in our distributed packages deb, rpm, snap and tar archive. Chromium has a [multi-layer sandboxing model on linux](https://chromium.googlesource.com/chromium/src/+/HEAD/docs/linux/sandboxing.md). If Chromium cannot use the namespace sandbox for layer-1 it will try to use the [setuid sandbox](https://chromium.googlesource.com/chromium/src/+/HEAD/docs/linux/suid_sandbox.md) via the helper binary `chrome-sandbox` shipped alongside the application binary. For the setuid binary to work it needs to meet the following conditions

* The sandbox binary must be executable by the Chromium process.
* It must be SUID and executable by other.

We were able to preserve these conditions for deb and rpm packages. It is currently not possible to achieve these permission for snap and we have tracking issue to address it moving forward https://github.com/microsoft/vscode/issues/127140.

As for others using the tar archive, incase the application cannot use the namespace sandbox which might case when running inside containers then it will fail with the following error

```
FATAL:setuid_sandbox_host.cc(158)] The SUID sandbox helper binary was found, but is not configured correctly. Rather than run without sandboxing I'm aborting now. You need to make sure that chrome-sandbox is owned by root and has mode 4755.
```

If that happens you can use either of the following two options to get it working

* Fix the permission of setuid helper
```
sudo chown root <path-to-vscode>/chrome-sandbox
sudo chmod 4755 <path-to-vscode>/chrome-sandbox
```
* Run with `--no-sandbox` flag

## Documentation

## Notable fixes

* [26425](https://github.com/microsoft/vscode/issues/26425): Open changes button should not show when no changes exist
* [100815](https://github.com/microsoft/vscode/issues/100815): External Terminal broken when connected to remote WSL
* [106981](https://github.com/microsoft/vscode/issues/106981): Terminal Cursor Ghosting When Window Zoom Set To -1
* [127959](https://github.com/microsoft/vscode/issues/127959): Debug Pane Opens When Debugger Pauses
* [129059](https://github.com/microsoft/vscode/issues/129059): Object widget in settings editor doesn't render description
* [129070](https://github.com/microsoft/vscode/issues/129070): Unable to correct dropdown setting value by only pressing OK button
* [129415](https://github.com/microsoft/vscode/issues/129415): User tasks can't be run in singel file mode

## Thank you

Last but certainly not least, a big _**Thank You**_ to the following people who contributed this month to VS Code:

Contributions to our issue tracking:

* [John Murray (@gjsjohnmurray)](https://github.com/gjsjohnmurray)
* [Andrii Dieiev (@IllusionMH)](https://github.com/IllusionMH)
* [@CodeCrazy-ywt](https://github.com/CodeCrazy-ywt)
* [ArturoDent (@ArturoDent)](https://github.com/ArturoDent)
* [Alexander (@usernamehw)](https://github.com/usernamehw)

Contributions to `vscode`:

* [@71 (Grégoire Geis)](https://github.com/71): platform/configuration: fix empty keys being ignored by configuration parser [PR #128909](https://github.com/microsoft/vscode/pull/128909)
* [@adaex (Aex)](https://github.com/adaex): Add support for eslintrc.json seti-ui icon [PR #123404](https://github.com/microsoft/vscode/pull/123404)
* [@alanrenmsft (Alan Ren)](https://github.com/alanrenmsft)
  * fix maximum call stack size reached issue [PR #119929](https://github.com/microsoft/vscode/pull/119929)
  * make dropdown arrow larger to meet accessibility requirement [PR #127839](https://github.com/microsoft/vscode/pull/127839)
* [@alielbashir (Ali Elbashir)](https://github.com/alielbashir): Fix typo in github spaces link [PR #128120](https://github.com/microsoft/vscode/pull/128120)
* [@andrewbranch (Andrew Branch)](https://github.com/andrewbranch): [typescript-language-features] Add suggest.allowIncompleteCompletions and pass trigger kind to TS Server [PR #127673](https://github.com/microsoft/vscode/pull/127673)
* [@door-bell (Tim)](https://github.com/door-bell): Add settings for list scroll sensitivity outside of the editor and terminal [PR #110059](https://github.com/microsoft/vscode/pull/110059)
* [@galexite (George White)](https://github.com/galexite): Add `.ixx` as a possible C++ extension [PR #127962](https://github.com/microsoft/vscode/pull/127962)
* [@headerjson](https://github.com/headerjson): Add isDefault to TaskGroup API [PR #128596](https://github.com/microsoft/vscode/pull/128596)
* [@jeanp413 (Jean Pierre)](https://github.com/jeanp413)
  * Fixes keyboard multi-select not working in 'Open Editors' and 'Source Control' views [PR #128284](https://github.com/microsoft/vscode/pull/128284)
  * Fix dragging a folder from the the explorer tree to terminal no longer copies folder path [PR #128419](https://github.com/microsoft/vscode/pull/128419)
  * Fixes "Run python file in terminal" opens panel although a terminal editor is used [PR #128866](https://github.com/microsoft/vscode/pull/128866)
* [@joshspicer (Josh Spicer)](https://github.com/joshspicer): typo in welcomePage.contribution.ts [PR #127893](https://github.com/microsoft/vscode/pull/127893)
* [@karolz-ms (Karol Zadora-Przylecki)](https://github.com/karolz-ms): Improve defaults for dockercompose language [PR #128550](https://github.com/microsoft/vscode/pull/128550)
* [@kieranlblack (Kieran Black)](https://github.com/kieranlblack): Add setting to modify copy separator [PR #101197](https://github.com/microsoft/vscode/pull/101197)
* [@kilbouri (Isaac Kilbourne)](https://github.com/kilbouri): Commit message [PR #127849](https://github.com/microsoft/vscode/pull/127849)
* [@Kingwl (Wenlu Wang)](https://github.com/Kingwl)
  * Add ts inline hints [PR #113412](https://github.com/microsoft/vscode/pull/113412)
  * Expose inlay hints api for monaco [PR #127391](https://github.com/microsoft/vscode/pull/127391)
  * Inlay hints uses editor.fontFamily by defaults [PR #128181](https://github.com/microsoft/vscode/pull/128181)
  * Add auto folding for imports spans [PR #128978](https://github.com/microsoft/vscode/pull/128978)
* [@movermeyer (Michael Overmeyer)](https://github.com/movermeyer)
  * Resolve all time-based snippet variables using the same time [PR #128571](https://github.com/microsoft/vscode/pull/128571)
  * Remove private field from constructor [PR #128857](https://github.com/microsoft/vscode/pull/128857)
* [@nickdelja (Nick Delja)](https://github.com/nickdelja): Fixed minor typos [PR #129439](https://github.com/microsoft/vscode/pull/129439)
* [@NSExceptional (Tanner Bennett)](https://github.com/NSExceptional): Provide more specific file type descriptions on macOS [PR #117713](https://github.com/microsoft/vscode/pull/117713)
* [@shantaram3013 (Siddharth Singh)](https://github.com/shantaram3013): walkthrough: Update deprecated property name [PR #129041](https://github.com/microsoft/vscode/pull/129041)
* [@SNDST00M (SNDST00M: M.U.N.I.N)](https://github.com/SNDST00M): Extended theme customisation syntax [PR #122969](https://github.com/microsoft/vscode/pull/122969)
* [@ssigwart (Stephen Sigwart)](https://github.com/ssigwart): Add Fold Jumping (Parent and Next/Previous at Same Level) [PR #128450](https://github.com/microsoft/vscode/pull/128450)
* [@suema0331](https://github.com/suema0331): Fix#122454: Truncate the long terminal title [PR #122620](https://github.com/microsoft/vscode/pull/122620)
* [@timfenney (Tim Fenney)](https://github.com/timfenney): Add Copy Command Label to Keyboard Shortcuts. [PR #125563](https://github.com/microsoft/vscode/pull/125563)
* [@usjpin (Utkarsh Singh)](https://github.com/usjpin): Hide activity bar hover while typing [PR #128362](https://github.com/microsoft/vscode/pull/128362)
* [@xisui-MSFT](https://github.com/xisui-MSFT)
  * Disassembly view [PR #125737](https://github.com/microsoft/vscode/pull/125737)
  * Fix focus issues in disassembly view [PR #129616](https://github.com/microsoft/vscode/pull/129616)
  * Larger initial view size in disassembly view [PR #129651](https://github.com/microsoft/vscode/pull/129651)
  * Open Disassembly View should be present but disabled [PR #129726](https://github.com/microsoft/vscode/pull/129726)

Contributions to `vscode-docs`:

* [@corneliusroemer (Cornelius Roemer)](https://github.com/corneliusroemer): Add working (proper) way to send ctrl+f to shell to find section [PR #4686](https://github.com/microsoft/vscode-docs/pull/4686)

Contributions to `vscode-extension-samples`:

* [@gjsjohnmurray (John Murray)](https://github.com/gjsjohnmurray): fix \#400 tree-view-sample: update package.json, package-lock.json [PR #401](https://github.com/microsoft/vscode-extension-samples/pull/401)
* [@jabbera (Mike)](https://github.com/jabbera): Add --enable-proposed-api to launch.json [PR #346](https://github.com/microsoft/vscode-extension-samples/pull/346)
* [@james1293](https://github.com/james1293): Remove extra parseTree [PR #406](https://github.com/microsoft/vscode-extension-samples/pull/406)

Contributions to `vscode-languageserver-node`:

* [@perrinjerome (Jérome Perrin)](https://github.com/perrinjerome): Fix "A request has failed" dialog that can not be dismissed [PR #787](https://github.com/microsoft/vscode-languageserver-node/pull/787)

Contributions to `vscode-pull-request-github`:

* [@binsee](https://github.com/binsee): Fix check fork details [PR #2806](https://github.com/microsoft/vscode-pull-request-github/pull/2806)
* [@iChenLei (ChenLei)](https://github.com/iChenLei): chore: replace deprecated vscode-test with @vscode/test-electron [PR #2842](https://github.com/microsoft/vscode-pull-request-github/pull/2842)

Contributions to `vscode-vsce`:

* [@legomushroom (Oleg Solomka)](https://github.com/legomushroom): Update `azure-devops-node-api` version [PR #589](https://github.com/microsoft/vscode-vsce/pull/589)

Contributions to `debug-adapter-protocol`:

* [@NipunaRanasinghe (Nipuna Ransinghe )](https://github.com/NipunaRanasinghe): Update Ballerina debug adapter information [PR #201](https://github.com/microsoft/debug-adapter-protocol/pull/201)

Contributions to `language-server-protocol`:

* [@leegbestand](https://github.com/leegbestand): Update comment for jsonrpcReservedErrorRangeEnd [PR #1315](https://github.com/microsoft/language-server-protocol/pull/1315)

Contributions to `monaco-editor`:

* [@Surm4 (Marcin)](https://github.com/Surm4): Exposed colors sample update in the playground. [PR #2561](https://github.com/microsoft/monaco-editor/pull/2561)

Contributions to `monaco-languages`:

* [@alefragnani (Alessandro Fragnani)](https://github.com/alefragnani): Adds `strict` keyword to Pascal language [PR #153](https://github.com/microsoft/monaco-languages/pull/153)
* [@jonatanklosko (Jonatan Kłosko)](https://github.com/jonatanklosko): Properly tokenize fence closing in GitHub style code blocks [PR #149](https://github.com/microsoft/monaco-languages/pull/149)
* [@lofcz (Matěj Štágl)](https://github.com/lofcz): Fix razor + liquid render of tags with a dash symbol [PR #150](https://github.com/microsoft/monaco-languages/pull/150)<|MERGE_RESOLUTION|>--- conflicted
+++ resolved
@@ -219,19 +219,17 @@
 
 To learn about all the new features and updates, you can see the full [changelog for the 0.29.0](https://github.com/microsoft/vscode-pull-request-github/blob/main/CHANGELOG.md#0290) release of the extension.
 
-<<<<<<< HEAD
 ### Jupyter Interactive Window
 
 The Jupyter interactive window provides an alternative way to build and work with Jupyter notebooks, using a text file instead of a notebook interface. Last month, we previewed an upgraded version of the Jupyter interactive window, now featuring deeper workbench integration including support for themes, custom keybindings, snippets, compatibility with extensions, and more! Many thanks to our users for providing feedback via GitHub issues on the preview experience. The built-in interactive window is now the default interface in 1.59. The previous interface will remain available behind `"jupyter.enableNativeInteractiveWindow": false` and will be removed in the upcoming release. We look forward to [your feedback](https://github.com/microsoft/vscode-jupyter/issues)!
 
 ![Shift+Enter to run code in the interactive window](images/1_59/interactive-window.gif)
-=======
+
 ### Jupyter "Run By Line"
 
 We've been working on supporting the "Run By Line" feature in Jupyter notebooks. This feature is essentially a simplified debug mode that lets you step through your cell's code line by line without any complex debug UI. This is still experimental, but you can try it out by setting `"jupyter.experimental.debugging": true`, installing version 6 of ipykernel in your selected kernel, then clicking the "Run By Line" button in the cell toolbar.
 
 ![Run by line](images/1_59/run-by-line.gif)
->>>>>>> e46aade5
 
 ## Preview Features
 
