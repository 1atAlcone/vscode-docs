--- conflicted
+++ resolved
@@ -221,7 +221,6 @@
 }
 ```
 
-<<<<<<< HEAD
 ### Updated Warning Colors
 We've updated `list.warningForeground` and `editorWarning.foreground` to better match the rest of our warning colors used. You'll see this updated color in the explorer, peek error view, and editor squiggles:
 
@@ -230,7 +229,7 @@
 We also updated `editorOverviewRuler.findMatchForeground` to better stand out with the updated warning colors in the ruler:
 
 ![warning-color-updated](images/1_36/find-match-ruler-color.png)
-=======
+
 ### TerminalOptions.hideFromUser
 
 The `runInBackground` terminal option had a last-minute change to `hideFromUser` for clarity and is now stable API. Use this option to hide a terminal from the user completely until `Terminal.show()` is called.:
@@ -241,7 +240,6 @@
 ```
 
 Combined with the `sendText` and `onDidWriteData` APIs, it's possible for an extension to interact with an interactive terminal for example to set up a connection, only calling `Terminal.show()` if something goes wrong.
->>>>>>> 4b0669de
 
 ## Proposed extension APIs
 
