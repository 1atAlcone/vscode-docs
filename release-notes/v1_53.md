---
Order: 62
TOCTitle: January 2021
PageTitle: Visual Studio Code January 2021
MetaDescription: Learn what is new in the Visual Studio Code January 2021 Release (1.53)
MetaSocialImage: 1_53/release-highlights.png
Date: 2021-2-3
DownloadVersion: 1.53.0
---
# January 2021 (version 1.53)

<!-- DOWNLOAD_LINKS_PLACEHOLDER -->

Welcome to the Insiders build. These are the preliminary notes for the January 1.53 release of Visual Studio Code. As we get closer to the release date, you'll find details below about new features and important fixes.

Until the January milestone release notes are available, you can still track our progress:

* **[January iteration plan](https://github.com/microsoft/vscode/issues/112419)** - Review what's planned for the milestone.
* **[Commit log](https://github.com/Microsoft/vscode/commits/master)** - GitHub commits to the vscode open-source repository.
* **[Closed issues](https://github.com/Microsoft/vscode/issues?q=is%3Aissue+milestone%3A%22December%2FJanuary+2021%22+is%3Aclosed)** - Resolved bugs and implemented feature requests in the milestone.

We really appreciate people trying our new features as soon as they are ready, so check back here often and learn what's new.

If you find issues or have suggestions, you can enter them in the [VS Code repository](https://github.com/Microsoft/vscode/issues) on GitHub.

## Workbench

### Wrap tabs

A new setting `workbench.editor.wrapTabs` is provided to let editor tabs wrap instead of showing a scrollbar.

![Wrapping Tabs](images/1_53/tabs-wrap.gif)
*Theme: [GitHub Dark Theme](https://marketplace.visualstudio.com/items?itemName=GitHub.github-vscode-theme)*

In case the available space for the tabs is too small, wrapping will temporarily turn off and you will see the old experience with a scrollbar.

**Note:** You can prevent wrapping tabs from growing very large by configuring `workbench.editor.tabSizing: shrink`.

### Tab decorations

Two new settings allow you to configure whether editor tabs show decorations, such as git status or diagnostics. Use `workbench.editor.decorations.colors` to decorate tabs with colors, like red/green for files with errors and warnings, and use `workbench.editor.decorations.badges` to decorate tabs with badges, like `M` for git modified.

![Editor Tab with decorations](images/1_53/tabs-deco.png)
*Theme: [GitHub Light Theme](https://marketplace.visualstudio.com/items?itemName=GitHub.github-vscode-theme)*

### Open Editors view hidden by default

The Open Editors view is now hidden by default. This will only affect new VS Code users, existing users will still see the Open Editors view as before. The reason for this change is that we wanted to present a cleaner look in the Explorer view out-of-the-box, and we believe that the functionality that the Open Editors view brings is covered in other areas of the workbench, like tabs.
The visibility of the Open Editors view can easily be controlled by the context menu in the Explorer view title area.

![Open Editors menu](images/1_53/open-editors.png)

### New confirmation dialogs

If a user tries to quit VS Code while there is a file operation in progress, we now show a confirmation dialog. We also show a confirmation dialog for destructive undo operations from the Explorer.

We always want to avoid data loss, so we've introduced these dialogs to make sure it doesn't happen by accident.

![Destructive undo operation confirmation](images/1_53/destructive-undo.png)

### New setting workbench.editor.enablePreviewFromCodeNavigation

A new setting `workbench.editor.enablePreviewFromCodeNavigation` allows you to explicitly enable preview editors from code navigations, such as **Go to Definition**. In our previous release, we changed the default to open editors normally from code navigation. This setting allows you to change this back to how it used to be, if you prefer.

### Emmet performance and feature improvements

Emmet now works much faster in large HTML and CSS files. Also, the extension now uses the latest Emmet dependency, meaning that features such as countdowns are now supported.

![An example of Emmet expanding with a countdown in a large HTML file.](images/1_53/emmet-large-html-example.gif)

### Improved refactor participants UI

Extensions can participate when you create, move, rename, or delete files. This is useful when automatically running refactorings, for example, when you rename a Java file and also need to rename its public class.

![Refactor Participant Preview](images/1_53/refactor-preview.png)

There is now unified UI for these participants, which allows you to accept, skip, and preview the other changes that an extension is making.

### Open with supports alternative opening mode

After running the **Reopen Editor With** command, you can now hold down `Ctrl` when selecting the editor to use to open the new editor to the side of the current editor. This matches the behavior of VS Code's quick open.

Additionally, pressing right arrow in the **Reopen Editor With** dialog will now open the editor in the background.

### Issue reporting

If you're signed in with GitHub, you can now directly create issues from the issue reporter (**Help** > **Report Issue**).

### Default search mode

The `search.mode` setting is now available to allow configuring what search UI commands like **Search: Find in Files**, and the explorer's **Find in Folder...** and **Find in Workspace** context menu entries use, with options of:

* `view`: Default existing behavior, search using the search view in the sidebar or panel
* `newEditor`: Search in a new Search Editor
* `existingEditor`: Reusing an existing open Search Editor if one exists, otherwise create a new one

In the past, it was advised to configure default search UI by editing keybindings. This is no longer necessary, and these keybindings can be removed in favor of this setting.

![Recording of the different search mode options](images/1_53/SearchMode.gif)

### New file and folder icons

We've updated our icons for new file and folder to make them consistent with our other iconography:

![New file and folder icons](images/1_53/new-folder-file-icons.png)

## Editor

### New snippet variables

There are new snippet variables for inserting UUIDs, and for inserting the relative path of the current file. The sample snippet below would print:

`let someId = 'foo/test.js/c13d226f-1932-40e2-9fd9-10198c219e33'`

```json
// sample snippet using UUID and RELATIVE_FILEPATH
{
  "scope": "javascript",
  "prefix": "newVars",
  "body": "let someId = '${RELATIVE_FILEPATH}/${UUID}'$0"
}
```

### Transform to snake case

There is a new command **Transform to Snake Case** that will convert the selected text to snake case (for example, `myVariable` -> `my_variable`).

## Debugging

**Start the same debug configuration multiple times**

Now it is possible to start multiple debug sessions from the same launch configuration. You can select the configuration that you want to use and start debugging any number of times you would like.
Each subsequent debug session will have a number appended at the end of the name so they can be distinguished.

![Multiple debug sessions](images/1_53/multiple-sessions.png)

**Breakpoints: condition editing**

It is now possible to edit conditions for exception breakpoints and function breakpoints using the inline **Edit Condition** action or the new context menu actions.

Using conditions, it is possible for the user to specify that the program should break on an exception only when a particular condition is met.
Currently the JavaScript debug extension supports conditions for exceptions or function breakpoints, and soon other debug extensions will support it as well.

![Breakpoint zone widget colored](images/1_53/breakpoints.gif)

**Prompt to save untitled files before run/debug**

We now prompt you to save open untitled files in the active editor group before running or debugging.

A common issue reported from new users who are just getting into coding is forgetting to save files before running them, so we wanted to make it easier for new users to just be able to run their files. A file has to be saved on disk since most of the debug extensions cannot debug open untitled files (PowerShell being the exception).

**Syntax coloring for breakpoint zone widget**

The breakpoint editor zone widget now supports syntax coloring by respecting the language mode of the underlying editor.

![Breakpoint zone widget colored](images/1_53/breakpoint-widget.png)

**Debug console icon moved into secondary menu**

We are moving the Debug Console action from the top of the debug view to the `...` secondary menu. We believe that it fits better in this new location with other views and that the button is not very useful while you are not debugging - and when you are debugging the debug console opens automatically. Another motivation for this change is to save horizontal space in the title area.

![Debug console menu](images/1_53/debug-console.png)

**Improved logging for extension debugging**

Calls to `console` APIs when debugging extensions are now processed through the JavaScript debugger. This allows for richer representation of complex objects and features such as source mapped stacktraces.

### JavaScript debugger

A complete list of changes can be found in the [js-debug changelog](https://github.com/microsoft/vscode-js-debug/blob/master/CHANGELOG.md).

**Conditional exception breakpoints**

[Conditional exception breakpoints](https://code.visualstudio.com/updates/v1_52#_support-for-conditional-exceptions) are now supported in the JavaScript debugger. The `error` variable will contain the currently thrown exception:

![Screencapture that shows checking 'pause on caught exceptions' and entering 'err.message.includes("my error") as the condition. A thrown exception that doesn't match this condition is skipped, and the debugger than pauses on the exception that does.](images/1_53/js-debug-conditional-exceptions.gif)
*Theme: [Codesong](https://marketplace.visualstudio.com/items?itemName=connor4312.codesong)*

**Debug worker_threads**

Debugging of Node.js `worker_threads` is now supported.

![Screenshot of the debugger paused inside a Node.js worker_thread script](images/1_53/js-debug-worker-thread.png)
*Theme: [Codesong](https://marketplace.visualstudio.com/items?itemName=connor4312.codesong)*

No changes or extra configuration is needed.

## Integrated Terminal

### Remote layout persistence

Terminal layout is restored on remote terminal reconnection. As shown below, the terminal layout is restored when reloading VS Code and reconnecting to a Windows Subsystem for Linux (WSL) remote instance.

![In a remote window, three split terminals are created and resized. On reload, the layout appears unchanged.](images/1_53/terminal-splits-persist.gif)

### Flow control

The connection between the terminal processes and the frontend is now protected by a flow control mechanism that will pause the process when the frontend needs to catch up. Previously, this would cause stability/performance issues when using a terminal in a remote connection. This change only applies when using VS Code's remoting functionality for now, but it will be used for local windows soon, after we tweak where terminal processes get launched.

### Better PowerShell 7 discovery

[PowerShell 7](http://github.com/PowerShell/PowerShell) is the latest and greatest version of PowerShell, which can be installed on Windows, macOS, and Linux. If you install PowerShell 7 on Windows, VS Code will use that as the default shell. If you don't have PowerShell 7 installed, VS Code will continue to use Windows PowerShell as the default.

Additionally, if you open the **Select Default Shell** Quick Pick, the enumeration of all of the installed PowerShell versions will show up (MSI installation, Microsoft Store installation, etc.).

![Select Default Shell showing possible PowerShell options](images/1_53/choose-default-shell.png)

> **Note**: macOS and Linux default shell discovery and shell enumeration are uneffected by this because they use the default set by the OS and /etc/shells respectively.
> Additionally, the `terminal.integrated.shell.windows` setting is still honored.

## Languages

### Markdown preview auto updates when images are changed on disk

The Markdown preview will now automatically update when any embedded images are changed on disk:

<!-- TODO: mjbvz -->

This can happen when you edit the image file using an external program or from a source control operation, such as switching branches.

## Notebooks

### Outline and breadcrumbs

Notebook cells now show up in the outline pane and breadcrumbs. This allows for a better overview and fast navigation within notebooks.

![Notebook with outline and breadcrumbs](images/1_53/notebook-outline.png)

There are two settings that allow you to define if code cells are part of the outline or not.

* `notebook.outline.showCodeCells`: Whether outline contains code cells
* `notebook.breadcrumbs.showCodeCells`: Whether breadcrumbs contain code cells

### Notebook diff editor: rich output rendering and performance improvement

The diff editor for notebook documents now supports rendering rich output like tables, images, or HTML output.

![Notebook rich diff](images/1_53/notebook-rich-diff.png)

This feature is currently available in [Insiders](https://code.visualstudio.com/insiders) and you can install either [Jupyter](https://marketplace.visualstudio.com/items?itemName=ms-toolsai.jupyter) or [.NET Interactive](https://marketplace.visualstudio.com/items?itemName=ms-dotnettools.dotnet-interactive-vscode) extension to preview.

We also improved the scrolling performance to ensure a smooth experience while browsing changes in the diff editor.

<<<<<<< HEAD
## Preview features
=======
### Add new cell toolbar

We've updated our add new cell toolbar to appear whenever you hover on a cell to make it more discoverable.

![Add mew cell toolbar](images/1_53/add-new-cell.gif)
## Preview Features
>>>>>>> 175f5782

### Search in open editors

This release comes with experimental support for searching in open editors, which has been a [highly requested feature](https://github.com/microsoft/vscode/issues/20530) for some time. This feature is enabled by default in Insiders, and can be enabled with the `search.experimental.searchInOpenEditors` setting in Stable.

![Searching in open editors](images/1_53/SearchInOpenEditors.gif)

### TypeScript 4.2 support

This release continues to improve our support for the upcoming TypeScript 4.2 release. You can read more about the new language features and improvements in TypeScript 4.2 [on the TypeScript blog](https://devblogs.microsoft.com/typescript/announcing-typescript-4-2-beta/). Here are some of the editor improvements it enables:

* JS Doc templates now generate `@returns`.
* Deprecated DOM APIs are now marked as such.
* A quick fix to declare missing functions.
* Native support for semantic highlighting, instead of using a TypeScript service plugin.

To start using the TypeScript 4.2 nightly builds, just install the [TypeScript Nightly extension](https://marketplace.visualstudio.com/items?itemName=ms-vscode.vscode-typescript-next). Please share feedback and let us know if you run into any bugs with TypeScript 4.2.

### New Find References to File command

If you are using TypeScript 4.2, you can also try the new **Find References to File** command for JavaScript and TypeScript to find all places where a file is being referenced.

![Finding all references to a file](images/1_53/ts-file-references.png)

You can trigger this command in a few different ways:

* For the active file using **TypeScript: Find File References** command.
* Right-click on an editor tab and select **Find File References**.
* Right-click on a file in the File Explorer and select **Find File References**.

## Extension authoring

### Extension guidelines

There is now a set of detailed [extension guidelines](https://code.visualstudio.com/api/references/extension-guidelines) for extension authors. The guidelines cover best practices for contributing to VS Code's users interface and conventions for notifications and status updates.

As an example, below are the Do's and Dont's for contributing commands to the Command Palette:

![Extension guidelines for contributing to the Command Palette](images/1_53/command-palette-dos-and-donts.png)

### Status bar entry background color API

The previously proposed `backgroundColor` for the `StatusBarItem` API is now stable. Currently only `statusBarItem.errorBackground` is supported to avoid the Status bar looking too colorful. We may expand this support to more colors in the future.

![Status bar error in red](images/1_52/status-error.png)

The use case for this new API is to enable extensions to indicate error conditions in the Status bar. For example, the ESLint extension may decide to use this color to alert the user that ESLint has not yet been enabled for a workspace.

### Adding CancellationError type

We have added a new error type: `vscode.CancellationError`. This type can be used in response to a `CancellationToken` being canceled or when an operation is being canceled by the executor of that operation.

### OnEnterRule.previousLineText

It is now possible to target the text on the previous line when evaluating an `OnEnterRule` using the newly added property `previousLineText`.

### onEnterRules in language configuration files

Until now, `onEnterRules` could be defined only using the `vscode.languages.setLanguageConfiguration` API. Now, `onEnterRules` can also be defined in the language configuration file.

For example:

```json
  "onEnterRules": [
    {
      "beforeText": "^\\s*(?:def|class|for|if|elif|else|while|try|with|finally|except|async).*?:\\s*$",
      "action": { "indent": "indent" }
    }
  ]
```

### Semantic token commands

There are now new commands to invoke the semantic tokens provider. The commands are:

* `vscode.provideDocumentSemanticTokensLegend` with an argument of type `Uri`
* `vscode.provideDocumentSemanticTokens` with an argument of type `Uri`
* `vscode.provideDocumentRangeSemanticTokensLegend` with an argument of type `Uri`
* `vscode.provideDocumentRangeSemanticTokens` with two arguments: the first an `Uri` and the second a `Range`.

### Secrets API

Similar to the storage API, there is now an API for storing and retrieving secrets on a per-extension basis. This allows extensions to store sensitive information in the OS credential manager or keystore.

### workspaceContains extension activation behavior change

This month, we fixed a bug with the behavior of the `workspaceContains` extension activation event that could change how an extension is activated.

The bug caused us to start a search over the entire workspace, when the `workspaceContains` pattern was only targeting files in the root of the workspace. Since this could impact the startup performance of VS Code, we needed to fix this and scope these searches correctly. But as a result, some extensions that were previously activated by this behavior may no longer get activated.

The change has been in our Insiders build since the beginning of January. For more details, [see this comment](https://github.com/microsoft/vscode/issues/110510#issuecomment-770133700) on the GitHub issue.

### Updated loading icon

We've updated our loading icon to make for a smoother experience.

![Loading icon](images/1_53/loading-icon.gif)

## Proposed extension APIs

Every milestone comes with new proposed APIs and extension authors can try them out. As always, we want your feedback. This is what you have to do to try out a proposed API:

* You must use Insiders because proposed APIs change frequently.
* You must have this line in the `package.json` file of your extension: `"enableProposedApi": true`.
* Copy the latest version of the [`vscode.proposed.d.ts`](https://github.com/microsoft/vscode/blob/master/src/vs/vscode.proposed.d.ts) file into your project's source location.

You cannot publish an extension that uses a proposed API. There may be breaking changes in the next release and we never want to break existing extensions.

### Inline value provider API

Today the **Show Inline Values** feature of VS Code's debugger is based on a generic implementation in VS Code core, and doesn't provide customizability through settings or extensibility via extensions. As a consequence, it is not a perfect fit for all languages and sometimes shows incorrect values because it doesn't understand the underlying source language. For this reason, we are working on an extension API that allows to replace the built-in implementation completely or to replace parts of the implementation with custom code.

In this milestone, we have created an [initial proposal](https://github.com/microsoft/vscode/issues/105690). If you are interested in this extension API, we'd appreciate your feedback.

### Testing

We are investigating [testing in VS Code](https://github.com/microsoft/vscode/issues/107467), and the first version of the API is now present in `vscode.proposed.d.ts`. Please read the linked issue for more context, and participate if you have input.

This iteration focused building out the "Selfhost Test Provider" for VS Code and foundational UI, primarily the test explorer, gutter decorations, and peek views for results.

![Screenshot of a failed test with a diff peek view open showing the difference between actual and expected values.](images/1_53/testing.png)
*Theme: [Codesong](https://marketplace.visualstudio.com/items?itemName=connor4312.codesong)*

### External URI opener

The proposed external URI opener API allows extensions to handle opening HTTP and HTTPS links that the user selects in the editor. For example, a browser preview extension could use this to open links to a local server in VS Code directly, instead of opening the link with the user's default browser:

To use the external opener API, first add an `onUriOpen` activation event for the URL schemes your opener supports. Currently only `http` and `https` URLs are supported:

```json
"activationEvents": [
  "onUriOpen:http",
  "onUriOpen:https"
]
```

Then in your extension's activation, call `registerExternalUriOpener` to register your external uri opener:

```ts
vscode.window.registerExternalUriOpener('myExtension.opener', {
  canOpenExternalUri(uri: vscode.Uri) {
    // Check if a uri can be opened.
    // This is called when the user first selects a link and VS Code
    // needs to determine which openers are available.

    if (uri.authority === 'localhost:8080') {
      // This opener has default priority for this uri.
      // This will result in the user being prompted since VS Code always has
      // its own default opener.
      return vscode.ExternalUriOpenerPriority.Default;
    }

    // The opener can be used but should not be used by default
    return vscode.ExternalUriOpenerPriority.Option;
  },
  openExternalUri(resolveUri: vscode.Uri) {
    // Actually open the uri.
    // This is called once the user has selected this opener.
  }
}, {
  schemes: ['http', 'https'],
  label: localize('openTitle', "Open URL using My Extension"),
});
```

Now when you click links to `localhost:8080` in the editor or terminal, you will be prompted to select how the URL should be opened:

![Selecting the opener for a URI](images/1_53/external-opener-prompt.png)

Additionally, you can configure a default opener for a uri using the new `workbench.externalUriOpeners` setting:

```json
"workbench.externalUriOpeners": {
  "localhost:8081": "myExtension.opener"
}
```

## Language Server Protocol

Work has started on the [3.17](https://microsoft.github.io/language-server-protocol/specifications/specification-3-17) version of the protocol. The first proposed feature is support for a more detailed completion item label.

### Language Server Index Format

We also improved the LSIF indexer for TypeScript and tested it against a broader range of open-source repositories. Major improvements are:

* A tolerant index mode that uses more memory but doesn't fail if a symbol's moniker is not correctly computed (see `--moniker` command-line option).
* Log file support to help find situations where monikers can't be correctly computed.
* A new LSIF dump validation tool (lsif-tooling). The tools can be used with dumps produced by any tool. It is not constraint to the TypeScript indexer. The tool checks and LSIF dump for:
  * Correct vertex and edge layout (for example, correct properties and types of the properties)
  * That vertices are emitted before the are referenced in edges
  * The cardinality of edges
  * The outgoing and incoming type of edges.
  * The dump is portioned correctly (for example, no result partitions are added to documents / projects that are already closed)

## Debug Adapter Protocol

### Value dataBreakpoint from VariablePresentationHint.kind is deprecated

Currently, we can detect whether an object has a data breakpoint by checking for the `dataBreakpoint` kind from `VariablePresentationHint`. However, the variable `kind` is generally used to identify the actual type of the object - that is, if it's an interface, a method, or a derived class. Data breakpoint tracking, which is used for UI purposes, should be declared as an `attribute` instead, since that can be set alongside other attributes and variable kinds.

Consequently, we have deprecated the value `dataBreakpoint` from the `kind` property of the `VariablePresentationHint` and added a new value `hasDataBreakpoint` for the `attribute` property of the `VariablePresentationHint`.

## Engineering

### Electron 11 update

In this milestone, we finished the exploration to bundle Electron 11 into VS Code, thanks to everyone involved with testing and self-hosting on insiders. This is a major Electron release and comes with Chromium 87.0.4280.141 and Node.js 12.18.3.

**Breaking change**

As a side effect of this update, we had to bump our build image to use `Ubuntu-18.04` for `x64` linux machines to consume Electron. This update raised the minimum GLIBCXX requirement to `3.4.22` for our native modules, which breaks support for older distros on desktop. After some changes to the build system, we were able to go back as far as using gcc-5 toolchain, which brings the minimum GLIBCXX requirement to `3.4.21`. With these changes, the following are the distros known to work for the `x64` desktop app:

* Ubuntu 16.04 and newer
* Fedora 24 and newer
* Debian 9 and newer
* CentOS 8 and newer

**Note:** Our remote development components continue to use GLIBCXX `3.4.19`, so there is no change in supported platforms.

A workaround for the other distros would be to install gcc-5 or higher toolchain to avoid the GLIBCXX error with native modules, but there is no guarantee that all components of the runtime will work fine. There is also the option of using our [remote development suite](https://code.visualstudio.com/docs/remote/remote-overview) to work with the older distros.

### Apple Silicon

Thanks to the work by the Electron team, Electron 11 update allowed us to consume the arm64 binaries published for Apple Silicon and thanks to the community for self-hosting with the insiders build, catching issues early on. We are now happy to announce our first release of stable Apple Silicon builds this iteration.

![Screenshot of website showing the new downloads view for Apple Silicon builds](images/1_53/apple-silicon-download.png)

We currently offer three variations of downloads under macOS,

* `x64` version for Mac devices with Intel chip
* `arm64` version for Mac devices with Apple Silicon chip
* `universal` version that can run natively on either of the above devices

The `universal` version will be provided as default download option on the website, this is an important decision as we will work towards removing the architecture specific downloads later this year, more updates on this will follow in upcoming iteration.

![Screenshot of website showing the default download for macOS](images/1_53/macOS-universal-download.png)

Universal apps are created by bundling both `x64` and `arm64` version of the apps, hence there is a significant increase in download size for the first install but simplifies the transition for a user to the new Apple Silicon macs.

### Progress on Electron sandbox

This milestone we continued to make the VS Code window fit for enabling Electron's [sandbox](https://www.electronjs.org/docs/api/sandbox-option) and [context isolation](https://www.electronjs.org/docs/tutorial/context-isolation).

**Specifically:**

* The IPC connection to our background shared process changed from a Node.js socket connection to using Electron's [MessagePort](https://www.electronjs.org/docs/api/message-port-main) API.
* There is a new internal option to enable the experimental `vscode-file` protocol for the main window that enables us to do some selfhosting (the issue reporter and process explorer already run with this option since last milestone).
* We removed the more direct Node.js API that is used in the VS Code window.

### VS Code is now Trusted Types compliant

We have finished the work to make VS Code trusted types compliant per the [W3C Trusted Types](https://github.com/w3c/webappsec-trusted-types) specification.

## Documentation

### Remote Development

Check out our new [Beginner's Series to: Dev Containers](https://channel9.msdn.com/Series/Beginners-Series-to-Dev-Containers?WT.mc_id=devcloud-11496-cxa), a set of eight videos that show you how to get, create, and configure a container-based development environment using VS Code [Remote - Containers](https://marketplace.visualstudio.com/items?itemName=ms-vscode-remote.remote-containers).

![Beginner's dev containers videos series](images/1_53/containers-series.png)

### when clause reference

The `when` clause documentation is now in its own [when clause contexts reference](https://code.visualstudio.com/api/references/when-clause-contexts). Here you can learn how to [conditionally](https://code.visualstudio.com/api/references/when-clause-contexts#_conditional-operators) enable or disable custom keybindings depending on the currently active VS Code UI ([contexts](https://code.visualstudio.com/api/references/when-clause-contexts#_available-contexts)) and tune the visibility of menus and views when contributing extensions.

```json
{ "key": "f5",  "command": "workbench.action.debug.start",
                   "when": "debuggersAvailable && debugState != 'initializing'" }
```

### CodeTour for educators

A new [CodeTour](https://code.visualstudio.com/learn/educators/codetour) topic introduces educators to the [CodeTour](https://marketplace.visualstudio.com/items?itemName=vsls-contrib.codetour) extension that lets them easily author walkthroughs for codebases. Educators can create self-paced tours for their students as they ramp up on new projects and assignments.

![CodeTour extension](images/1_53/codetour-extension.png)

## Notable fixes

* [96409](https://github.com/microsoft/vscode/issues/96409): Trackpad: Tab switch on mouse scroll: horizontal scrolling sensitivity too high
* [107704](https://github.com/microsoft/vscode/issues/107704): Debugger output is laggy and janky when scrolling
* [111758](https://github.com/microsoft/vscode/issues/111758): Accessibility of links in exception widget
* [114353](https://github.com/microsoft/vscode/issues/114353): Watch: copy value should respect multi selection
* [76095](https://github.com/microsoft/vscode/issues/76095): Changing `debug.console.wordWrap` should not require a restart
* [111652](https://github.com/microsoft/vscode/issues/111652): Action in explorer is interrupted shortly after creating a folder
* [101136](https://github.com/microsoft/vscode/issues/101136): Terminal filled with ^[[D^[[D^[[D^[[D when alt-clicking a link
* [113627](https://github.com/microsoft/vscode/issues/113627): Inform users which editors could not be backed up for hotexit.
* [112013](https://github.com/microsoft/vscode/issues/112013): Maximum call stack size exceeded for long file paths with custom editors.
* [111474](https://github.com/microsoft/vscode/issues/111474): "Toggle Editor Type" creates corrupted new view that cannot be opened.
* [109127](https://github.com/microsoft/vscode/issues/109127): Window border causes webviews to be positioned slightly off.

## Thank you

Last but certainly not least, a big _**Thank You**_ to the following people who contributed this month to VS Code:

Contributions to our issue tracking:

Contributions to `vscode`:

* [@0dinD](https://github.com/0dinD): Clarify OpenDialogOptions note (#113831) [PR #113998](https://github.com/microsoft/vscode/pull/113998)
* [@a5hk (Ashkan)](https://github.com/a5hk): camelCase/PascalCase to snake_case [PR #110961](https://github.com/microsoft/vscode/pull/110961)
* [@Andre-Fonteles](https://github.com/Andre-Fonteles): Fixed tab switching too fast when wheeling/scrolling [PR #112034](https://github.com/microsoft/vscode/pull/112034)
* [@AnthonyMastrean (Anthony Mastrean)](https://github.com/AnthonyMastrean): Update problemMatcher.ts [PR #113834](https://github.com/microsoft/vscode/pull/113834)
* [@axetroy (艾斯特洛)](https://github.com/axetroy): add missing await for git.clone and git.cloneRecursive command [PR #112222](https://github.com/microsoft/vscode/pull/112222)
* [@chenjigeng (chenjigeng)](https://github.com/chenjigeng)
  * feat: add rename symbol within script tags [PR #111644](https://github.com/microsoft/vscode/pull/111644)
  * fix: Param helper hover getting cut off at bottom [PR #112019](https://github.com/microsoft/vscode/pull/112019)
  * Fix/debug auto decode link [PR #112169](https://github.com/microsoft/vscode/pull/112169)
  * feat: support Report Issue capability for built-in module [PR #112279](https://github.com/microsoft/vscode/pull/112279)
  * fix: The git commit message field is cropped with negative zoom [PR #112316](https://github.com/microsoft/vscode/pull/112316)
  * fix: hover link encode unnecessarily [PR #112670](https://github.com/microsoft/vscode/pull/112670)
* [@clarkio (Brian Clark)](https://github.com/clarkio): Fix Typo | Suggest: Show Inline Details setting description [PR #112327](https://github.com/microsoft/vscode/pull/112327)
* [@dsanders11 (David Sanders)](https://github.com/dsanders11)
  * [markdown-language-features]: Fix starting scroll for URIs with fragment [PR #111126](https://github.com/microsoft/vscode/pull/111126)
* [@egfx-notifications](https://github.com/egfx-notifications): Correctly resolve mapped drive on Windows [PR #114642](https://github.com/microsoft/vscode/pull/114642)
* [@enagic](https://github.com/enagic): fix: update `isUri()` to compare `fsPath` as `string` [PR #114972](https://github.com/microsoft/vscode/pull/114972)
* [@engelsdamien (Damien Engels)](https://github.com/engelsdamien)
  * Updates tsec and rewrites sinks assignement [PR #112069](https://github.com/microsoft/vscode/pull/112069)
  * Updates tsec to latest version using TS4.1.2 [PR #112206](https://github.com/microsoft/vscode/pull/112206)
* [@ewlsh (Evan Welsh)](https://github.com/ewlsh): Remove unused import 'UriIdentityService'. [PR #112112](https://github.com/microsoft/vscode/pull/112112)
* [@gjsjohnmurray (John Murray)](https://github.com/gjsjohnmurray)
  * #27498 restore extension editor webview scroll positions [PR #85982](https://github.com/microsoft/vscode/pull/85982)
  * fix #111587 Apply enablement to command links in welcome views [PR #113841](https://github.com/microsoft/vscode/pull/113841)
  * fix #37570 add RELATIVE_FILEPATH snippet variable [PR #114208](https://github.com/microsoft/vscode/pull/114208)
  * fix #114416 LabelService.getUriLabel bad relative path if in root workspace [PR #114419](https://github.com/microsoft/vscode/pull/114419)
* [@goldst (Leonard Goldstein)](https://github.com/goldst)
  * add option for preview navigation behavior [PR #112389](https://github.com/microsoft/vscode/pull/112389)
  * fix #115050 flickering tabs when wrapped [PR #115273](https://github.com/microsoft/vscode/pull/115273)
* [@hantatsang (Sang)](https://github.com/hantatsang): Save file dialog: sort file types alphabetically [PR #114487](https://github.com/microsoft/vscode/pull/114487)
* [@HaoboGu (HaoboGu)](https://github.com/HaoboGu): Add emojis and several more symbols as word separators, fix #113404 [PR #113837](https://github.com/microsoft/vscode/pull/113837)
* [@hediet (Henning Dieterichs)](https://github.com/hediet)
  * Refresh Images In Markdown Preview On Change [PR #114083](https://github.com/microsoft/vscode/pull/114083)
  * Set override to false when reopening editors after dragging them to a different editor group [PR #114093](https://github.com/microsoft/vscode/pull/114093)
* [@homebysix (Elliot Jordan)](https://github.com/homebysix): Adjust references to --list-extensions option [PR #112833](https://github.com/microsoft/vscode/pull/112833)
* [@infinnie (joan xie)](https://github.com/infinnie): Allow ResourceCommandResolver.getRightResource() to return undefined [PR #113364](https://github.com/microsoft/vscode/pull/113364)
* [@jasonwilliams (Jason Williams)](https://github.com/jasonwilliams): Changing autofetch to a string config which has "current", "all" and [PR #111090](https://github.com/microsoft/vscode/pull/111090)
* [@jeanp413 (Jean Pierre)](https://github.com/jeanp413)
  * Fixes window border causes webviews to be positioned slightly off [PR #114061](https://github.com/microsoft/vscode/pull/114061)
  * Respect multi selection when Copy value in Watch Expression View [PR #114388](https://github.com/microsoft/vscode/pull/114388)
  * Fix markdown preview no longer shows images with root relative path [PR #114553](https://github.com/microsoft/vscode/pull/114553)
  * Fixes hovers have horizontal scrollbar when not needed [PR #114593](https://github.com/microsoft/vscode/pull/114593)
* [@jonamat (Jonathan Mataloni)](https://github.com/jonamat): fix #113750 [PR #113840](https://github.com/microsoft/vscode/pull/113840)
* [@Kingwl (Wenlu Wang)](https://github.com/Kingwl)
  * Inline Hints controller and API proposal  [PR #113285](https://github.com/microsoft/vscode/pull/113285)
  * Enable forceConsistentCasingInFileNames flag [PR #114334](https://github.com/microsoft/vscode/pull/114334)
* [@KyleMit (Kyle)](https://github.com/KyleMit): Update task services doc link (fixes #112591) [PR #113170](https://github.com/microsoft/vscode/pull/113170)
* [@myovan](https://github.com/myovan)
  * Fixed Issue #110225 - Dragging to select text on Peek window should not hide it [PR #112384](https://github.com/microsoft/vscode/pull/112384)
  * Fixed issue -filtering by extension in Change Language Mode [PR #112435](https://github.com/microsoft/vscode/pull/112435)
* [@noritada (Noritada Kobayashi)](https://github.com/noritada): Remove duplicate 'the's [PR #113716](https://github.com/microsoft/vscode/pull/113716)
* [@nrayburn-tech (Nicholas Rayburn)](https://github.com/nrayburn-tech)
  * update dom to use newer methods [PR #113518](https://github.com/microsoft/vscode/pull/113518)
  * lazier loading of windowsProcessTree [PR #113549](https://github.com/microsoft/vscode/pull/113549)
  * add a RANDOM_UUID snippet variable [PR #113826](https://github.com/microsoft/vscode/pull/113826)
* [@olderor (Bohdan Yevchenko)](https://github.com/olderor): Add sorting to npm scripts [PR #112725](https://github.com/microsoft/vscode/pull/112725)
* [@PiDelport (Pi Delport)](https://github.com/PiDelport): fix typo: ResourcEditorInput → ResourceEditorInput [PR #115208](https://github.com/microsoft/vscode/pull/115208)
* [@plainerman (Michael Plainer)](https://github.com/plainerman): Fix setting title of renamed terminal windows [PR #112317](https://github.com/microsoft/vscode/pull/112317)
* [@qchateau (Quentin Chateau)](https://github.com/qchateau): BUGFIX: Fix semantic highlight scheduling [PR #113315](https://github.com/microsoft/vscode/pull/113315)
* [@rchiodo (Rich Chiodo)](https://github.com/rchiodo): Fix random focus lost issues on CTRL+1/2 for a webview [PR #111676](https://github.com/microsoft/vscode/pull/111676)
* [@serge1 (Serge Lamikhov-Center)](https://github.com/serge1): A case for 'Shift+Insert' added. Fixes #114103 [PR #114520](https://github.com/microsoft/vscode/pull/114520)
* [@shskwmt (Shunsuke Iwamoto)](https://github.com/shskwmt)
  * Fixes #113318: Show having no change  when diffing two empty files [PR #113618](https://github.com/microsoft/vscode/pull/113618)
  * Fixes #113807: Fixed not to skip determination of option type starting with "_" [PR #114101](https://github.com/microsoft/vscode/pull/114101)
  * Fixes 113603: Change reason for moveWordCommand to CursorChangeReason.Explicit [PR #114127](https://github.com/microsoft/vscode/pull/114127)
* [@SneakyFish5 (SneakyFish5)](https://github.com/SneakyFish5): Allow tabs to wrap to multi-line [PR #106448](https://github.com/microsoft/vscode/pull/106448)
* [@solomatov (Konstantin Solomatov)](https://github.com/solomatov): Do not ignore errors from $spawnExtHostProcess [PR #112033](https://github.com/microsoft/vscode/pull/112033)
* [@susiwen8 (susiwen8)](https://github.com/susiwen8)
  * Fix: selecting entry should focus back to editor [PR #114493](https://github.com/microsoft/vscode/pull/114493)
  * Fix: release note don't use editor style [PR #114709](https://github.com/microsoft/vscode/pull/114709)
  * Fix: show hover when mouse control hover scroll [PR #114854](https://github.com/microsoft/vscode/pull/114854)
* [@swinder0161](https://github.com/swinder0161): build on mac11.1: upgrade version of playwright to 1.7.1 [PR #113906](https://github.com/microsoft/vscode/pull/113906)
* [@tamuratak (Takashi Tamura)](https://github.com/tamuratak): Fix scrolling of markdown preview. Close #65504 [PR #111094](https://github.com/microsoft/vscode/pull/111094)
* [@thebinarysearchtree (Andrew Jones)](https://github.com/thebinarysearchtree): Fix hover widget. [PR #112803](https://github.com/microsoft/vscode/pull/112803)
* [@thsmi (Thomas Schmid)](https://github.com/thsmi): Adds support for gulpfiles using ESM. [PR #113505](https://github.com/microsoft/vscode/pull/113505)
* [@wahidshafique (Wahid Shafique)](https://github.com/wahidshafique): Remove `#` from typescript language features deprecation warnings [PR #114787](https://github.com/microsoft/vscode/pull/114787)
* [@wesinator (Ԝеѕ)](https://github.com/wesinator): PR template - remove pull requests link full stop [PR #115090](https://github.com/microsoft/vscode/pull/115090)
* [@yeswolf](https://github.com/yeswolf): Add more frequently-used Ruby filenames to Ruby bundle (based on the actual TextMate bundle) [PR #112296](https://github.com/microsoft/vscode/pull/112296)
* [@Zemnmez (Thomas Neil James Shadwell)](https://github.com/Zemnmez): Fix typo in marked.js sanitizer [PR #111258](https://github.com/microsoft/vscode/pull/111258)
* [Konstantin Solomatov (@solomatov)](https://github.com/solomatov): Identify root cause of [memory leak in terminal support](https://github.com/microsoft/vscode/issues/111562)
* [Arne Brasseur (@plexus)](https://github.com/plexus): Clojure: Use ;; instead of ; for line comments [PR #115036](https://github.com/microsoft/vscode/pull/115036)

Contributions to `language-server-protocol`:

* [Danny Tuppeny (@DanTup)](https://github.com/DanTup): Remove duplicate URI definition [PR #1167](https://github.com/microsoft/language-server-protocol/pull/1167)
* [Lev Chelyadinov (@illright)](https://github.com/illright): Patch up the docs [PR 1176](https://github.com/microsoft/language-server-protocol/pull/1176)
* [Rafał Chłodnicki (@rch)](https://github.com/rchl): Fix case of textEdit link [PR #1169](https://github.com/microsoft/language-server-protocol/pull/1169)
* [Lev Chelyadinov (@illright)](https://github.com/illright): Fix typos in the documentation [PR #1190](https://github.com/microsoft/language-server-protocol/pull/1190)

Contributions to `vscode-languageserver-node`:

* [Lev Chelyadinov (@illright)](https://github.com/illright): Make the moniker capability optional as per the spec [PR #720](https://github.com/microsoft/vscode-languageserver-node/pull/720)
* [strager (@strager)](https://github.com/strager): Fix hang when server crashes during shutdown [PR #715](https://github.com/microsoft/vscode-languageserver-node/pull/715)

Contributions to `debug-adapter-protocol`:

* [@isadorasophia (Isadora Sophia)](https://github.com/isadorasophia): Add hasDataBreakpoint attribute for VariablePresentationHint [PR #174](https://github.com/microsoft/debug-adapter-protocol/pull/174)
* [@maziac](https://github.com/maziac): Added DeZog [PR #170](https://github.com/microsoft/debug-adapter-protocol/pull/170)
* [@nickbattle (Nick Battle)](https://github.com/nickbattle): Update VDM DAP server URL [PR #172](https://github.com/microsoft/debug-adapter-protocol/pull/172)

Contributions to `vscode-js-debug`:

* [@jasonwilliams (Jason Williams)](https://github.com/jasonwilliams): Update documentation for cwd [PR #897](https://github.com/microsoft/vscode-js-debug/pull/897)

<!-- In-product release notes styles.  Do not modify without also modifying regex in gulpfile.common.js -->
<a id="scroll-to-top" role="button" title="Scroll to top" aria-label="scroll to top" href="#"><span class="icon"></span></a>
<link rel="stylesheet" type="text/css" href="css/inproduct_releasenotes.css"/><|MERGE_RESOLUTION|>--- conflicted
+++ resolved
@@ -241,16 +241,13 @@
 
 We also improved the scrolling performance to ensure a smooth experience while browsing changes in the diff editor.
 
-<<<<<<< HEAD
+### Add new cell toolbar
+
+We've updated our add new cell toolbar to appear whenever you hover over a cell to make it more discoverable.
+
+![Add new cell toolbar](images/1_53/add-new-cell.gif)
+
 ## Preview features
-=======
-### Add new cell toolbar
-
-We've updated our add new cell toolbar to appear whenever you hover on a cell to make it more discoverable.
-
-![Add mew cell toolbar](images/1_53/add-new-cell.gif)
-## Preview Features
->>>>>>> 175f5782
 
 ### Search in open editors
 
