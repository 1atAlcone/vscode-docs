---
Order: 81
TOCTitle: September 2022
PageTitle: Visual Studio Code September 2022
MetaDescription: Learn what is new in the Visual Studio Code September 2022 Release (1.72)
MetaSocialImage: 1_72/release-highlights.png
Date: 2022-10-6
DownloadVersion: 1.72.0
---
# September 2022 (version 1.72)

<!-- DOWNLOAD_LINKS_PLACEHOLDER -->

Welcome to the Insiders build. These are the preliminary notes for the September 1.72 release of Visual Studio Code. As we get closer to the release date, you'll find details below about new features and important fixes.

Until the September milestone release notes are available, you can still track our progress:

* **[Commit log](https://github.com/Microsoft/vscode/commits/main)** - GitHub commits to the vscode open-source repository.
* **[Closed issues](https://github.com/Microsoft/vscode/issues?q=is%3Aissue+milestone%3A%22September+2022%22+is%3Aclosed)** - Resolved bugs and implemented feature requests in the milestone.

We really appreciate people trying our new features as soon as they are ready, so check back here often and learn what's new.

## Workbench

### Ability to disable incremental naming, in file explorer

A new value of `disabled` has been introduced to the `explorer.incrementalNaming` setting. This allows for completely disabling any logic surrounding changing the file name on paste within the explorer. If the file name is already present you will be prompted to overwrite the existing file, similar to most native explorers.

### Built-in preview for some audio and video files

<!-- TODO: mbjvz -->

## Editor

### New Code Action groups

There are two new groups available in the [Code Action control](https://code.visualstudio.com/updates/v1_71#_new-code-action-control), `Inline` and `Move`.

These groups correspond to that `refactor.inline` and `refactor.move` Code Action kinds.

### New Code Action colors

You may notice that the [Code Action control](https://code.visualstudio.com/updates/v1_71#_new-code-action-control) also looks a little different this iteration. That's because we've tweaked its styling to use better [theme colors](https://code.visualstudio.com/api/references/theme-color). The biggest change is that the control body now uses `editorWidget.*` colors instead of `menu.*`.

We are still refining these colors, so please let us know if they don't work well with a given theme or if any color customization options are missing.

## Source Control

### Discover nested git repositories

@lszomoru

### Add support for SSH keys with a passphrase

@lszomoru

### Pull before checkout

@lszomoru

### Repository fetch improvements

@lszomoru

### Abort merge command

@lszomoru

## Terminal

### Hyperlink support

[Hyperlinks sent from the application](https://gist.github.com/egmontkob/eb114294efbcd5adb1944c9f3cb5feda) running in the terminal are now supported. These allow presenting a label that points to a URL and appear with a dashed underline:

TODO: Image

Here's an example of how you could write a link with a label "VS Code" that points to https://code.visualstudio.com/:

```
printf '\e]8;;https://code.visualstudio.com\e\\VS Code\e]8;;\e\\'
```

Or more generally:

```
\x1b]8;; <URL> \x1b\ <Label> \x1b]8;;\x1b\'
```

### VT feature support

This version brings support for these escape sequences:

- `DECRQM`: ANSI and DEC private mode reporting (`CSI Ps $ p`) - This sequence allows programs to query various modes the terminal is in, such as wraparound or bracketed paste modes.
- `DECSCA`: Protection attribute (`CSI Ps " q`) - This attribute determines whether `DECSED` and `DECSEL` can erase content.

<<<<<<< HEAD

### Audio bell

The audio bell works now in the terminal and can be enabled via `terminal.integrated.enableBell`.

### Quick fix

We're starting to roll out a new feature powered by shell integration called quick fixes.

A quick fix is avaialable when a command maps to a set of actions the user will likely take and can be activated via the same keybinding used in the editor `kbstyle(Ctrl+.)` or `kbstyle(Cmd+.)`.

Here are the initial supported quick fixes:

#### Git similar command

When a git command is mistyped, the quick fix suggests the similar command.

![Run: git status is suggested after git sttatus is typed](images/1_72/quick-fix-similar.png)

#### Git set upstream

When `git push` is executed and there's no upstream remote, the quick fix suggests to push with the upstream remote arguments.

![Git push set upstream is suggested](images/1_72/quick-fix-push.png)

#### Git create PR

When a branch is pushed for the first time to the remote, the quick fix suggests to open the link to create a PR.

![An open github PR link action is offered](images/1_72/quick-fix-create-pr.png)


#### Free port

When a server is launched using a port that is already in use, the quick fix offers an action to kill the process and free the port.

![A server launch fails with a port 3000 in use error. An action to free port 3000 is offered.](images/1_72/quick-fix-free-port.png)

## Tasks

### Task completion sound

Tasks play a sound when they finish to enable multi-tasking, improve accessibility, and more.

Configure this via `audioCues.taskEnded`.

### Pinned

Tasks can be pinned in the `Tasks: Run Task` list for faster and easier access.

![Pinned items comprise the top category in the list](images/1_72/pinned-tasks.png)
=======
### Shell integration improvements

The following improvements to shell integration were made:

- Run recent command and go to recent directory will now clear the line if it has content (or if it cannot be reliably determined).
- Removed the bash script's usage of the `$PREFIX` environment variable which could conflict with some build tools.
- Polished the zsh script to fix some edge cases around `$ZDOTDIR`.
- Better handling of zsh shell integration on machines that are shared between multiple users.
>>>>>>> dd1818dd

## Notebooks

### Notebook JavaScript output is now evaluated as a module

JavaScript output in notebooks is now treated as a module. This means that variables declared inside the output will no longer leak into other outputs (and in the case of `const` variables, potentially even prevent other outputs with conflicting variable names from being run).

This also means you can now use `import` inside of JavaScript outputs:

```js
%%javascript
import { myFunction } from './myModules.js';

console.log(myFunction());
```

## Languages

### Markdown link diagnostics

<!-- TODO: mjbvz -->

### Extract to link definition for Markdown

<!-- TODO: mjbvz -->

### Organize link definitions source action for Markdown

<!-- TODO: mjbvz -->

## Remote Development

The Remote Development extensions allow you to use a development container, remote machine, or the Windows Subsystem for Linux (WSL) as a full-featured development environment.

We've heard your feedback about the naming of the **Remote-WSL** and **Remote-Containers** extensions. We intended for `Remote` in their names to indicate you develop in a "remote" or "separate" WSL distro or development container, rather than traditional local development. However, this is a different use of "remote" than many people use, and it could lead to confusion (i.e. is the dev container on my machine?).

Thus, we've updated naming and in-product commands in these extensions to be clearer, renaming them to the [`WSL` extension](https://marketplace.visualstudio.com/items?itemName=ms-vscode-remote.remote-wsl) and the [`Dev Containers` extension](https://marketplace.visualstudio.com/items?itemName=ms-vscode-remote.remote-containers). Links such as the extension identifier in the marketplace and documentation remain the same, so you shouldn't see breakage in your current use of these two extensions.

![WSL extension in the marketplace](images/1_72/wsl-extension.png)

![Dev Containers extension in the marketplace](images/1_72/dev-containers-extension.png)

Along with the rename, work continued on features and fixes of these extensions as well. You can learn more in the [Remote Development release notes](https://github.com/microsoft/vscode-docs/blob/main/remote-release-notes/v1_72.md).

## Extension Authoring

### Extension debugging in a clean environment

When debugging an extension, there was always the problem that the extension was running in the development environment (user settings and installed extensions) of the author of the extension and not in an environment that was more appropriate for the target user of the extension.

With the recently introduced "profiles" feature it is now possible to run the extension under development in a different environment by specifying a profile in the extension's debug configuration.

Two scenarios are supported:

* **debugging in a clean environment** by using an unnamed "empty" profile that gets automatically deleted when extension debugging has stopped.
* **debugging in a controlled environment** by using a named profile that has been created specifically for the extension under development, and that contains specific user settings and extensions.

This debug configuration shows how to debug in a clean environment:

```json
{
    "name": "Extension",
    "type": "extensionHost",
    "request": "launch",
    "args": [
        "--profile-temp",
        "--extensionDevelopmentPath=${workspaceFolder}"
    ],
    "outFiles": [
        "${workspaceFolder}/dist/**/*.js"
    ],
    "preLaunchTask": "npm: watch"
}
```

And here is a debug configuration for debugging in a controlled environment that uses a previously created profile named "extensionContext":

```json
{
    "name": "Extension",
    "type": "extensionHost",
    "request": "launch",
    "args": [
        "--profile=extensionContext",
        "--extensionDevelopmentPath=${workspaceFolder}"
    ],
    "outFiles": [
        "${workspaceFolder}/dist/**/*.js"
    ],
    "preLaunchTask": "npm: watch"
}
```

Note that when debugging an extension in a remote location (via the [Remote Development](https://marketplace.visualstudio.com/items?itemName=ms-vscode-remote.vscode-remote-extensionpack) extensions Dev Containers, SSL, or WSL), using the `--profile-temp` flag will result in this status message:

![Disconnected status bar message](images/1_72/remote-status-message.png)

This is expected because the temporary profile does not include any extensions, which means that the Remote Development extensions are missing too. For remote scenarios, it is recommended that you create an empty named profile, add the Remote Development extensions to it, and then use the `--profile=....` command line option.

### Editing notebooks with WorkspaceEdit

Workspace edits can now modify notebooks with `vscode.NotebookEdit`. The `vscode.NotebookEdit` class includes static factory functions for creating edits the insert, replace, and delete cells in a notebook:

```ts
const currentNotebook = vscode.window.activeNotebookEditor?.notebook;
if (currentNotebook) {
  const edit = new vscode.WorkspaceEdit();

  // Use .set to add one or more edits to the notebook
  edit.set(currentNotebook.uri, [
    // Create an edit that inserts one or more cells after the first cell in the notebook
    vscode.NotebookEdit.insertCells(/* index */ 1, [
      // ... new notebook cell data
    ]),

    // Additional notebook edits...
  ]);

  await vscode.workspace.applyEdit(edit);
}
```

### Contributed webview context menus

<!-- TODO: mjbvz -->

### New theme variable for active theme in webviews

The new `data-vscode-theme-id` data attribute in webviews stores the id of the currently active theme. This replaces the now deprecated `data-vscode-theme-name` attribute, which tracked the theme's full name (and which also may have been localized):

```css
body[data-vscode-theme-id="One Dark Pro"] {
    background: hotpink;
}
```

If you were using `data-vscode-theme-name` in your webview, migrate to the new `data-vscode-theme-id` attributed.

### Async notebook renderers

The [notebook renderer API](https://code.visualstudio.com/api/extension-guides/notebook#notebook-renderer) now better support asynchronous notebook renderers. While this was implicitly supported previously, now `renderOutputItem` can return a `Promise` to indicate that the output item is being rendered. The `renderOutputItem` function is now also passed an [`AbortSignal`](https://developer.mozilla.org/en-US/docs/Web/API/AbortSignal) that is aborted if rendered is canceled

```ts
renderOutputItem(outputItem: OutputItem, element: HTMLElement, signal: AbortSignal): void | Promise<void>;
```

If your renderer performs any asynchronous work, please adopt these API updates so VS Code can better support your renderer.

### Refactor.move code action kind

The new `refactor.move` code action kind can be used for refactorings that move code around (such as moving a symbol to a new file or reordering code within a file).

While extensions could previously create code actions of the kind `refactor.move`, this kind is now officially documented and is [supported by the new Code Action control](#new-code-action-groups).

## Proposed APIs

Every milestone comes with new proposed APIs and extension authors can try them out. As always, we want your feedback. Here are the steps to try out a proposed API:

1. [Find a proposal that you want to try](https://github.com/microsoft/vscode/tree/main/src/vscode-dts) and add its name to `package.json#enabledApiProposals`.
1. Use the latest [vscode-dts](https://www.npmjs.com/package/vscode-dts) and run `vscode-dts dev`. It will download the corresponding `d.ts` files into your workspace.
1. You can now program against the proposal.

You cannot publish an extension that uses a proposed API. There may be breaking changes in the next release and we never want to break existing extensions.

### Extensible JavaScript notebook renderer

<!-- TODO: mjbvz -->

### Event for env.shell changes

The new event `env.onDidChangeShell` has been added to compliment `env.shell`:

```ts
env.onDidChangeShell(newShell => {
    console.log(newShell); // Same value as env.shell
});
```

## Debug Adapter Protocol

### New 'startDebugging' reverse request

Today VS Code supports multiple concurrent debug sessions but the [Debug Adapter Protocol](https://microsoft.github.io/debug-adapter-protocol) (DAP) covers only a single session. That means that creating new debug sessions programmatically is not part of DAP and can only be done outside of DAP or the debug adapter, typically in the debug extension that contains the debug adapter. As a consequence multi-session functionality, such as automatically debugging child-processes, is not easily available for non-VS Code DAP clients, because they typically use only the debug adapter and not the VS Code specific debug extension.

To improve this situation, we have added a new reverse request `startDebugging` to DAP that allows to create a new debug session (of the same type as the caller) from **within** the debug adapter. A client capability `supportsStartDebuggingRequest` indicates to a debug adapter that the client supports `startDebugging`.

Please note that in the September release, VS Code does not implement `startDebugging`, nor does the built-in `js-debug` use `startDebugging`.

## Engineering

### Improved startup performance

We reserved engineering time this milestone to improve the startup time it takes from launching VS Code to seeing a blinking cursor in the text editor. We always keep track of our performance numbers and noticed a slight degradation at the end of last milestone that we wanted to address during this milestone.

This was a team effort where everyone was contributing to with various changes throughout the code. A couple of highlights are mentioned here.

#### No more sync fs calls

We typically avoid the synchronous variants of the Node.js `fs` API knowing that these methods will stop script execution until the file system request has been resolved. However in a few cases we were still relying on sync `fs` execution, especially around opening or restoring windows on startup. We were able to change all these calls to their async variants allowing other script to continue running while waiting for the file system request to return.

#### More bundling of main entry points

Our main bundles that make VS Code app are several megabytes in size, bundled as single file using [vscode-loader](https://github.com/microsoft/vscode-loader) and minified using [esbuild](https://esbuild.github.io/). However in some cases we did not invest in bundling, specifically for:

* Our Node.js entry point in the Electron main process that is always getting called first.
* Our bootstrap JavaScript files in the Electron renderer process for opening windows.

Bundling in these two areas allows us to reduce the cost of looking up JavaScript files on startup to just one call for the Electron main process and one call for the window itself.

#### Pushing code to a later phase

The best performance fix is to remove code and never run it, but that is obviously not a solution that is sustainable. An alternative is to simply delay the execution of code to a later phase, for example after the text editor has opened. In this milestone we again reviewed our various components and pushed some of them to a later phase to not block the critical startup path.

### Faster PR checks

For pull requests automatic unit, integration, and smoke-testing is performed. All this happens in parallel but each step requires that our TypeScript-sources are transpiled into JavaScript-code. Originally, we used the TypeScript compiler for this. It emits JavaScript but also does type checking. The latter is time consuming and for testing not really needed. The overall time-cost, by which testing was delayed, was around 5 minutes. We then switched to a custome transpile-only solution that uses the TypeScript compiler-api. This was much faster but still took around 2 minutes.

In this milestone we switched to [SWC (Speedy Web Compiler)](https://swc.rs) which is even faster. It now takes around 12 seconds to transpile all our TypeScript sources. This is a huge improvement and allows us to get feedback on pull requests much faster.

## Notable fixes

* [27799](https://github.com/microsoft/vscode/issues/27799) macOS: OS services cannot pick up selected text from editor
* [156777](https://github.com/microsoft/vscode/issues/156777) 5MB/minute memory leak when keeping the process explorer open
* [159862](https://github.com/microsoft/vscode/issues/159862) On macOS Catalina, when in full screen mode, the traffic light button display is misaligned
* [161305](https://github.com/microsoft/vscode/issues/161305) "Window: Title Bar Style" link doesn't work when viewing other Window settings
* [60821](https://github.com/microsoft/vscode/issues/60821) Improved syncing between open recent and the Getting Started page's recent list.

<a id="scroll-to-top" role="button" title="Scroll to top" aria-label="scroll to top" href="#"><span class="icon"></span></a>
<link rel="stylesheet" type="text/css" href="css/inproduct_releasenotes.css"/>

## Thank you

Last but certainly not least, a big _**Thank You**_ to the contributors of VS Code.

### Pull requests

Contributions to `vscode`:

* [@a-stewart (Anthony Stewart)](https://github.com/a-stewart)
  * vscode.workspace.applyEdit should honour the files.refactoring.autosave config [PR #154079](https://github.com/microsoft/vscode/pull/154079)
  * Recognise windows-controls-overlay display mode in isStandalone() check [PR #160696](https://github.com/microsoft/vscode/pull/160696)
* [@azatsarynnyy (Artem Zatsarynnyi)](https://github.com/azatsarynnyy): `server-main.js` should respect the `--port` argument [PR #161254](https://github.com/microsoft/vscode/pull/161254)
* [@babakks (Babak K. Shandiz)](https://github.com/babakks): Add `onDidChangeShell` event to the API [PR #160900](https://github.com/microsoft/vscode/pull/160900)
* [@Balastrong (Leonardo Montini)](https://github.com/Balastrong): Handled case with inline disabled breakpoint gets reactivated [PR #155403](https://github.com/microsoft/vscode/pull/155403)
* [@bvschaik (Bianca van Schaik)](https://github.com/bvschaik): Fix wrong matches in multiline file search [PR #160665](https://github.com/microsoft/vscode/pull/160665)
* [@CKeilbar (Chris Keilbart)](https://github.com/CKeilbar): Removed erroneous references to PREFIX environment variable [PR #160909](https://github.com/microsoft/vscode/pull/160909)
* [@Colengms (Colen Garoutte-Carson)](https://github.com/Colengms): Enable auto-close of multi-line comments in cpp [PR #160357](https://github.com/microsoft/vscode/pull/160357)
* [@Gerrit0 (Gerrit Birkeland)](https://github.com/Gerrit0)
  * Add jsonc registration for TypeDoc config [PR #157362](https://github.com/microsoft/vscode/pull/157362)
  * Add schema for typedoc.json to default jsonValidation [PR #157592](https://github.com/microsoft/vscode/pull/157592)
* [@gjsjohnmurray (John Murray)](https://github.com/gjsjohnmurray)
  * Allow filter widget some vertical movement (#158549) [PR #158583](https://github.com/microsoft/vscode/pull/158583)
  * Render ThemeIcons (codicons) in markdownEnumDescriptions (#160496) [PR #160498](https://github.com/microsoft/vscode/pull/160498)
  * Display warning banner when workspace lies within appRoot (#138815) [PR #161534](https://github.com/microsoft/vscode/pull/161534)
* [@JamieMagee (Jamie Magee)](https://github.com/JamieMagee): Add `$schema` to `cgmanifest.json` [PR #159779](https://github.com/microsoft/vscode/pull/159779)
* [@jeanp413 (Jean Pierre)](https://github.com/jeanp413)
  * Fixes find widget shall be shown per split terminal [PR #155361](https://github.com/microsoft/vscode/pull/155361)
  * Fixes broken image resources in getting started walktrough [PR #159144](https://github.com/microsoft/vscode/pull/159144)
  * Fix error while executing contributed menu command in ports/item/context [PR #161295](https://github.com/microsoft/vscode/pull/161295)
* [@juihanamshet1 (Jui Hanamshet)](https://github.com/juihanamshet1): adding brace completion for snippet inline completion item [PR #160567](https://github.com/microsoft/vscode/pull/160567)
* [@Litrop](https://github.com/Litrop): Not add '[' to ipv6 host when '[' exists. [PR #157009](https://github.com/microsoft/vscode/pull/157009)
* [@MachineMitch21 (Mitch Schutt)](https://github.com/MachineMitch21): Use hideFind() and showFind() when retainContextWhenHidden enabled [PR #161174](https://github.com/microsoft/vscode/pull/161174)
* [@matthewjamesadam (Matt Adam)](https://github.com/matthewjamesadam): Left-align tooltips for :before decorators [PR #159226](https://github.com/microsoft/vscode/pull/159226)
* [@MichaelChirico (Michael Chirico)](https://github.com/MichaelChirico): Better paired operators for R [PR #155882](https://github.com/microsoft/vscode/pull/155882)
* [@miguelsolorio (Miguel Solorio)](https://github.com/miguelsolorio): Add rounded corners to extension button actions [PR #159496](https://github.com/microsoft/vscode/pull/159496)
* [@MonadChains (MonadChains)](https://github.com/MonadChains)
  * Polish command navigation for "empty commands" for non-partial terminal capabilities [PR #155551](https://github.com/microsoft/vscode/pull/155551)
  * Fix explorer.excludeGitIgnore exclusion bug [PR #160611](https://github.com/microsoft/vscode/pull/160611)
* [@mxschmitt (Max Schmitt)](https://github.com/mxschmitt): chore: use custom debug build of Node.js on macOS e2e tests [PR #161308](https://github.com/microsoft/vscode/pull/161308)
* [@najmiehsa (Najmieh)](https://github.com/najmiehsa): Edit for the slight ambiguity in wording when adding untrusted files to trusted workspace [PR #161168](https://github.com/microsoft/vscode/pull/161168)
* [@Ninglo (Ninglo)](https://github.com/Ninglo): fix terminal contribution schema [PR #160863](https://github.com/microsoft/vscode/pull/160863)
* [@OtherHorizon (Blip blop)](https://github.com/OtherHorizon): Bracket support for #if and #endif in cpp [PR #159997](https://github.com/microsoft/vscode/pull/159997)
* [@pdamianik (Philip Damianik)](https://github.com/pdamianik): Use global ZDOTDIR environment variable [PR #159783](https://github.com/microsoft/vscode/pull/159783)
* [@pingren (Ping)](https://github.com/pingren)
  * Expose data-vscode-theme-id attribute in webviews, fix #149661 [PR #154635](https://github.com/microsoft/vscode/pull/154635)
  * Write selection text to hidden textarea on macOS [PR #156717](https://github.com/microsoft/vscode/pull/156717)
* [@pkmnct (George W. Walker)](https://github.com/pkmnct): Add abort command for git merge [PR #152526](https://github.com/microsoft/vscode/pull/152526)
* [@susiwen8 (susiwen8)](https://github.com/susiwen8): feat: git fetch support fetch specified remote [PR #152197](https://github.com/microsoft/vscode/pull/152197)
* [@tanhakabir](https://github.com/tanhakabir): Distro bump [PR #159700](https://github.com/microsoft/vscode/pull/159700)
* [@tobil4sk](https://github.com/tobil4sk): Prioritize PATH executables over local directories in terminals [PR #158666](https://github.com/microsoft/vscode/pull/158666)
* [@trond-snekvik (Trond Einar Snekvik)](https://github.com/trond-snekvik): Default to config icon for the property language [PR #158454](https://github.com/microsoft/vscode/pull/158454)
* [@weartist (Han)](https://github.com/weartist): fix #158498 [PR #158657](https://github.com/microsoft/vscode/pull/158657)
* [@Yoyokrazy (Michael Lively)](https://github.com/Yoyokrazy)
  * notebook image cleaning automation [PR #159212](https://github.com/microsoft/vscode/pull/159212)
  * fix in paste filename logic [PR #159715](https://github.com/microsoft/vscode/pull/159715)

Contributions to `vscode-css-languageservice`:

* [@taroken6 (AudieTaro)](https://github.com/taroken6): selectors may start with combinators [PR #279](https://github.com/microsoft/vscode-css-languageservice/pull/279)
* [@wkillerud (William Killerud)](https://github.com/wkillerud): fix: handle scoped packages with _index on package root  [PR #285](https://github.com/microsoft/vscode-css-languageservice/pull/285)

Contributions to `vscode-pull-request-github`:

* [@Thomas1664](https://github.com/Thomas1664): Add button to always pull on incoming changes [PR #3896](https://github.com/microsoft/vscode-pull-request-github/pull/3896)

Contributions to `debug-adapter-protocol`:

* [@KamasamaK](https://github.com/KamasamaK): Use consistent spelling [PR #332](https://github.com/microsoft/debug-adapter-protocol/pull/332)<|MERGE_RESOLUTION|>--- conflicted
+++ resolved
@@ -93,59 +93,6 @@
 - `DECRQM`: ANSI and DEC private mode reporting (`CSI Ps $ p`) - This sequence allows programs to query various modes the terminal is in, such as wraparound or bracketed paste modes.
 - `DECSCA`: Protection attribute (`CSI Ps " q`) - This attribute determines whether `DECSED` and `DECSEL` can erase content.
 
-<<<<<<< HEAD
-
-### Audio bell
-
-The audio bell works now in the terminal and can be enabled via `terminal.integrated.enableBell`.
-
-### Quick fix
-
-We're starting to roll out a new feature powered by shell integration called quick fixes.
-
-A quick fix is avaialable when a command maps to a set of actions the user will likely take and can be activated via the same keybinding used in the editor `kbstyle(Ctrl+.)` or `kbstyle(Cmd+.)`.
-
-Here are the initial supported quick fixes:
-
-#### Git similar command
-
-When a git command is mistyped, the quick fix suggests the similar command.
-
-![Run: git status is suggested after git sttatus is typed](images/1_72/quick-fix-similar.png)
-
-#### Git set upstream
-
-When `git push` is executed and there's no upstream remote, the quick fix suggests to push with the upstream remote arguments.
-
-![Git push set upstream is suggested](images/1_72/quick-fix-push.png)
-
-#### Git create PR
-
-When a branch is pushed for the first time to the remote, the quick fix suggests to open the link to create a PR.
-
-![An open github PR link action is offered](images/1_72/quick-fix-create-pr.png)
-
-
-#### Free port
-
-When a server is launched using a port that is already in use, the quick fix offers an action to kill the process and free the port.
-
-![A server launch fails with a port 3000 in use error. An action to free port 3000 is offered.](images/1_72/quick-fix-free-port.png)
-
-## Tasks
-
-### Task completion sound
-
-Tasks play a sound when they finish to enable multi-tasking, improve accessibility, and more.
-
-Configure this via `audioCues.taskEnded`.
-
-### Pinned
-
-Tasks can be pinned in the `Tasks: Run Task` list for faster and easier access.
-
-![Pinned items comprise the top category in the list](images/1_72/pinned-tasks.png)
-=======
 ### Shell integration improvements
 
 The following improvements to shell integration were made:
@@ -154,7 +101,58 @@
 - Removed the bash script's usage of the `$PREFIX` environment variable which could conflict with some build tools.
 - Polished the zsh script to fix some edge cases around `$ZDOTDIR`.
 - Better handling of zsh shell integration on machines that are shared between multiple users.
->>>>>>> dd1818dd
+- Quick fix, see below
+
+### Quick fix
+
+We're starting to roll out a new feature powered by shell integration called quick fixes.
+
+A quick fix is avaialable when a command maps to a set of actions the user will likely take and can be activated via the same keybinding used in the editor `kbstyle(Ctrl+.)` or `kbstyle(Cmd+.)`.
+
+Here are the initial supported quick fixes:
+
+#### Git similar command
+
+When a git command is mistyped, the quick fix suggests the similar command.
+
+![Run: git status is suggested after git sttatus is typed](images/1_72/quick-fix-similar.png)
+
+#### Git set upstream
+
+When `git push` is executed and there's no upstream remote, the quick fix suggests to push with the upstream remote arguments.
+
+![Git push set upstream is suggested](images/1_72/quick-fix-push.png)
+
+#### Git create PR
+
+When a branch is pushed for the first time to the remote, the quick fix suggests to open the link to create a PR.
+
+![An open github PR link action is offered](images/1_72/quick-fix-create-pr.png)
+
+
+#### Free port
+
+When a server is launched using a port that is already in use, the quick fix offers an action to kill the process and free the port.
+
+![A server launch fails with a port 3000 in use error. An action to free port 3000 is offered.](images/1_72/quick-fix-free-port.png)
+
+### Audio bell
+
+The audio bell works now in the terminal and can be enabled via `terminal.integrated.enableBell`.
+
+## Tasks
+
+### Task completion sound
+
+Tasks play a sound when they finish to enable multi-tasking, improve accessibility, and more.
+
+Configure this via `audioCues.taskEnded`.
+
+### Pinned
+
+Tasks can be pinned in the `Tasks: Run Task` list for faster and easier access.
+
+![Pinned items comprise the top category in the list](images/1_72/pinned-tasks.png)
 
 ## Notebooks
 
