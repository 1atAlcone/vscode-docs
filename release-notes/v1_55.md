---
Order: 64
TOCTitle: March 2021
PageTitle: Visual Studio Code March 2021
MetaDescription: Learn what is new in the Visual Studio Code March 2021 Release (1.55)
MetaSocialImage: 1_55/release-highlights.png
Date: 2021-3-31
<<<<<<< HEAD
DownloadVersion: 1.55.0
=======
DownloadVersion: 1.55.1
>>>>>>> 104939ea
---
# March 2021 (version 1.55)

**Update 1.55.1**: The update addresses these [issues](https://github.com/microsoft/vscode/issues?q=is%3Aissue+milestone%3A%22March+2021+Recovery%22+is%3Aclosed).

<!-- DOWNLOAD_LINKS_PLACEHOLDER -->

---

Welcome to the March 2021 release of Visual Studio Code. There are a number of updates in this version that we hope you will like, some of the key highlights include:

* **[Accessibility improvements](#accessibility)** - Multi-cursor support and increased line limit.
* **[Updated icons for macOS Big Sur](#updated-brand-icons-for-macos-big-sur)** - Brand icons that match the visual style of Big Sur.
* **[Improvements to breakpoints](#improvements-to-breakpoints)** - Inline breakpoints menu, and more.
* **[Editor status decorations](#tab-decorations-on-by-default)** - Editor tab status decorations are on by default.
* **[Customize keyboard shortcuts editor](#resizing-columns-in-keyboard-shortcuts-editor)** - Resize columns in the keyboard shortcuts editor.
* **[Improved remote ports management](#remote-development)** - Port forwarding autodetection, regex naming, and more.
* **[Terminal profiles](#terminal-profiles)** - Define profiles in terminal to conveniently launch non-default shells.
* **[Notebook improvements](#notebooks)** - Multiple cell selection, and more customizable diff editor.
* **[VS Code on Raspberry Pi](#raspberry-pi)** - New topic explaining how to install VS Code on Raspberry Pi devices.

>If you'd like to read these release notes online, go to [Updates](https://code.visualstudio.com/updates) on [code.visualstudio.com](https://code.visualstudio.com).

**Join us live** at the [VS Code team's livestream](https://code.visualstudio.com/livestream) on Thursday, April 8 at 8am Pacific (4pm London) to see a demo of what's new in this release, and ask us questions live.

**Insiders:** Want to try new features as soon as possible? You can download the nightly [Insiders](https://code.visualstudio.com/insiders) build and try the latest updates as soon as they are available.

## Accessibility

### Multi-cursor support

We have added initial screen reader support for [multiple cursors](https://code.visualstudio.com/docs/editor/codebasics#_multiple-selections-multicursor). Whenever a new cursor is added, VS Code now announces it along with the cursor line and column position. VS Code also announces when secondary cursors have been removed. We plan to further improve multi-cursor accessibility as we receive more feedback.

### Increased limit to 1000 lines for screen reader

Thanks to upstream issues being fixed, we have increased the number of lines that a "Say All" command can read. Previously, we had a hard limit of 100 lines that could be announced by a screen reader at one time, and we have now increased this limit to 1000. Further upstream fixes are needed in order for us to not have any limit at all.

Due to this change, the setting `editor.accessibilityPageSize` is now deprecated. We will still support this setting in the next couple of releases, however we plan to fully drop it in the future.

## Workbench

### Encryption update on Windows

We've changed the way we encrypt secrets on Windows, which impacts Settings Sync and extensions using the `secrets` API. Users on Windows will be automatically signed out on update and will need to authenticate again.

### Updated brand icons for macOS Big Sur

![Brand icons on macOS Big Sur](images/1_55/brand-icon-example.png)

We've been working on updating the VS Code brand icons on macOS to match the new visual style of [Big Sur](https://developer.apple.com/design/human-interface-guidelines/macos/icons-and-images/app-icon/). We've appreciated all of the feedback from the community, and we are happy to release the new logos for Stable and Insiders. We are also using the same logos on all platforms.

| Stable                                            | Insiders                                              | Exploration                                                 |
| ------------------------------------------------- | ----------------------------------------------------- | ----------------------------------------------------------- |
| ![Stable icon](images/1_55/brand-icon-stable.png) | ![Insiders icon](images/1_55/brand-icon-insiders.png) | ![Exploration icon](images/1_55/brand-icon-exploration.png) |

### Improved sash customization

A new `workbench.sash.hoverDelay` setting lets you define the delay for the hover feedback of sashes. The existing `workbench.sash.size` setting has been improved in order to still provide a large surface grabbing area for touch devices, while keeping the UI clean.

### Improved List/Tree navigation

Lists and Trees now support a custom keyboard navigation mode that behaves more naturally in specific areas such as Notebooks.

Additionally, `Shift+Click` range selections behave more deterministically.

### Tab decorations on by default

Tab decorations for editors are now on by default, to configure them use `workbench.editor.decorations.colors` and `workbench.editor.decorations.badges`

![Editor tab with decorations showing that the file has warnings and is modified for git](images/1_55/tabs-deco.png)
*Theme: [GitHub Light Theme](https://marketplace.visualstudio.com/items?itemName=GitHub.github-vscode-theme)*

### Resizing columns in Keyboard Shortcuts editor

The Keyboard Shortcuts editor is now refactored to use the new table widget, allowing users to resize the columns in the editor.

### Extension management improvements

* VS Code now detects extensions installed/uninstalled through the VS Code CLI. Extensions can be activated/de-activated in the active window (instance) and will be correctly displayed in the Extensions view.

* VS Code now shows the set of extensions included in an extension that sets the `extensionPack` property in a separate **Extension Pack** tab even when the extension is not categorized as **Extension Packs**.

![Extension that is not an extension pack but includes other extensions](images/1_55/extension-pack.png)

*Theme: [GitHub Light Theme](https://marketplace.visualstudio.com/items?itemName=GitHub.github-vscode-theme)*

### Negative text filtering in Problems view

You can now filter problems that do not contain specific text from the Problems view by prepending `!` to the filter text.

### Reporting Marketplace issues

Last month we highlighted that there's a new [public repository](https://github.com/microsoft/vsmarketplace) for issues related to the Extension Marketplace. Now, VS Code's issue reporter supports creating issues in this repository.

### Configure tree hover delay

The hover delay for extension contributed tree views can now be configured with `workbench.hover.delay`.

### Emmet

The `emmet.extensionsPath` setting now takes in only string arrays, and can be directly edited in the Settings editor.

### Search in Open Editors

You can now toggle the **Search Only in Open Editors** checkbox in a workspace search to change from searching the entire workspace to only searching in files that have been opened in editor tabs. This previously was enabled via an opt-in, this iteration we've enhanced the behavior with files that have not yet been loaded in the VS Code session and enabled it by default.

### Control the font size of the Source Control input

You can now change the font size of the Source Control input via the new `scm.inputFontSize` setting.

## Integrated Terminal

### Terminal profiles

The terminal now supports defined profiles, which appear in the terminal's dropdown, to conveniently launch non-default shells:

![Terminal profiles show up below the terminal processes and above the configuration items](images/1_55/terminal-profiles.png)

VS Code will automatically detect and surface some of the more commonly used shells through this menu, but they can also be configured using the `terminal.integrated.profiles.<platform>` setting. With this setting, it's possible to add new profiles, change existing profiles and remove default profiles. For example:

```json
"terminal.integrated.profiles.windows": {
  // Add a PowerShell profile that doesn't run the profile
  "PowerShell (No Profile)": {
      // Some sources are available which auto detect complex cases
      "source": "PowerShell",
      "args": ["-NoProfile"],
      // Name the terminal "PowerShell (No Profile)" to differentiate it
      "overrideName": true
  },
  // Remove the builtin Git Bash profile
  "Git Bash": null,
  // Add a Cygwin profile
  "Cygwin": {
    "path": "C:\\cygwin64\\bin\\bash.exe",
    "args": ["--login"]
  }
}
```

The recommended way to initially add a profile is via the **Select Default Profile** command, which allows creating profiles based on either an existing profile or other detected shells.

![The Select Default Profile command shows all configured and detected profiles](images/1_55/terminal-profile-selector.png)

### Auto detected WSL profiles and improved defaults on Windows

Along with the new profiles feature, we now auto detect WSL profiles and show them in the list by default. This can be turned off with the `terminal.integrated.useWslProfiles` setting.

Cygwin is also now auto detected and exposed in the **Select Default Profile** command and Git Bash will run as a login shell (running `~/.bash_profile`).

### WebGL renderer is the new default

The terminal first got the experimental WebGL renderer back in the [November 2019 release](https://code.visualstudio.com/updates/v1_41#_new-experimental-webgl-renderer), which based our calculations at the time could increase performance by up to 900% and by even more if your environment had issues with rendering using a standard 2D canvas context.

Since then, the WebGL renderer has gradually improved in stability and had its feature gap closed. We decided now is as good a time as any to make the transition, but will be watching for any issue reports.

As part of this work we also added some fallback logic. When `"terminal.integrated.rendererType": "auto"`, the following happens:

1. The WebGL renderer will try to start up.
2. If it fails, for example due to lack of OS/browser support:
   - The canvas renderer will be enabled and the time it takes to render a frame will start to be measured.
3. If the first 20 frames are rendering slowly, for example if there are hardware issues or GPU rendering is disabled:
   - The DOM renderer will be enabled.

In the next release, we plan on removing the `rendererType` setting all together in favor of a much more understandable `"terminal.integrated.gpuAcceleration": "auto" | "on" | "off"`.

### Seamless terminal relaunching

Last release, we introduced automatic relaunching of terminals when an extension wants to change the environment. This release will now prevent the flickering that was caused before when the relaunch occurs. If the output of the new terminal is identical to the last, there is no feedback or distractions caused by the relaunch.

There is also a new setting to disable this automatic relaunching all together `terminal.integrated.environmentChangesRelaunch`.

## Debugging

### Improvements to breakpoints

**Inline menu to edit conditions and hit count**

We now show an inline menu for editing conditions and hit counts for function breakpoints. Previously the inline edit button would choose automatically what condition to edit. Now, the menu should make the flow easier and give more control to the user.

![Breakpoint condition menu](images/1_55/breakpoint-condition.png)

**Support for all access types of data breakpoints**

Now VS Code's generic debugger UI supports all data breakpoint _access types_ defined in the Debug Adapter Protocol as context menu actions in the VARIABLES view:

* **Break on Value Read**: breakpoint will be hit every time a variable gets read.
* **Break on Value Change**: breakpoint will be hit every time a variable gets changed (this action was previously available).
* **Break on Value Access**: breakpoint will be hit every time a variable is read or changed.

Please note that debug extensions have to opt into this feature in order to make individual actions available.
For now, only the Mock Debug extension has (simulated) support for all three access types, but we expect other debug extensions to follow soon - such as the Java extension.

![Data breakpoints break on access types](images/1_55/break-on-value.png)

### Clearing a terminal before launching a debuggee

Some debug extensions allow you to launch debuggees in VS Code's Integrated Terminal. In order to keep the number of Integrated Terminals small, VS Code tries to reuse a terminal if it is not blocked by a still running command. A consequence of this approach is that previous commands and program output will remain visible in the terminal, which is sometimes confusing.

In this release, we've introduced a new feature to automatically clear the Integrated Terminal before starting a new debug session. The feature is controlled by the new setting `debug.terminal.clearBeforeReusing`.

### JavaScript debugging

As usual, the complete list of changes can be found in the [vscode-js-debug changelog](https://github.com/microsoft/vscode-js-debug/blob/main/CHANGELOG.md#v1551---2021-03-24).

**Start Debugging and Stop on Entry**

When we moved to our new debugger, last year, the **Debug: Start Debugging and Stop on Entry** was left behind. It once again works, and requests the debugger to pause on the first line of your Node.js program. By default it is bound to `kbstyle(F10)`.

**Improved handling of symbolic links**

Debugging Node.js programs with symbolic links [can require special flags](https://code.visualstudio.com/docs/nodejs/nodejs-debugging#_can-i-debug-if-im-using-symlinks) to be passed to the program. Without these flags, breakpoints remained unbound, and it was hard to figure out what was going wrong. Now, the debugger will automatically detect these cases and provide a helpful notification.

![Notification that says "It looks like you have symlinked files. You might need to update your configuration to make this work as expected," with buttons to "Read More" and "Ignore"](images/1_55/js-debug-symlinks.png)

## Notebooks

### Multiple cell selection

We now support selecting multiple cells in a Notebook using the mouse (`Shift+Click`) or keyboard shortcuts (`Shift+Arrow`). Once multiple cells are selected, you can then copy/cut/paste/move/duplicate selected cells.

![Notebook multiple cells selection](images/1_55/notebook-multi-cells-selection.gif)

You can also drag and drop multiple cells together.

![Notebook multiple cells selection drag and drop](images/1_55/notebook-multi-cells-selection-dnd.gif)

**Limitations**: When there are multiple distinct ranges of cells selected, most commands will only be executed against the first range or the focused range. We will continue improving this experience in upcoming releases.

We also added a new color token, `notebook.inactiveSelectedCellBorder`, that has no default color but is available for themes that prefer to use borders for multi-select instead of background colors:

![Notebook cells being multi-selected via border instead of background colors](images/1_55/notebook-multiselect-border.gif)

### Show/hide output and metadata differences in the diff editor

We have heard from users that when reviewing changes in a Notebook, the modifications in notebook cell metadata or outputs can be distracting or irrelevant. VS Code now allows you to control the visibility of metadata or output changes in the diff editor using the settings `notebook.diff.ignoreMetadata` and `notebook.diff.ignoreOutputs`. They can also be toggled by using the **Show Outputs/Metadata Differences** command from the editor title toolbar.

![Notebook show metadata/outputs differences](images/1_55/notebook-show-differences.gif)

## Preview features

### Continued improvements to extensible Markdown renderers in Notebooks

We continued improving our support extending the Markdown renderer in Notebooks. Our focus this iteration was improving performance of the new renderers. We also fixed many regressions that the new renders introduced.

![Emoji and a math formula being rendered in a notebook cell](images/1_55/notebook-math.png)

The new renderers are still disabled by default but we are now more confident that we will be able to enable them soon. You can try out the new extensible Markdown renderers today with the undocumented `notebook.experimental.useMarkdownRenderer: true` setting. After enabling this setting and restarting VS Code, you should be able to use `:emoji:` and KaTeX `$math$` formulas in Markdown cells.

### Getting Started

We are continuing an overhaul of our default startup editor in order to provide relevant extension-contributed tips and walkthroughs, intended to make both core VS Code features and extension contributions more approachable to new users. Many Insiders users may have already seen it, and it will be slowly rolled out to more Stable users over the course of this iteration. You can always opt in or out of the new behavior by modifying the `workbench.startupEditor` setting to or away from `gettingStarted`.

![Getting Started experience walkthrough](./images/1_55/getting-started.gif)
*Theme: GitHub Light*

## Contributions to extensions

### Remote Development

Work continues on the [Remote Development extensions](https://marketplace.visualstudio.com/items?itemName=ms-vscode-remote.vscode-remote-extensionpack), which allow you to use a container, remote machine, or the [Windows Subsystem for Linux](https://docs.microsoft.com/windows/wsl) (WSL) as a full-featured development environment.

Feature highlights in 1.55 include:

* Double-click to name ports
* Configure default port detection behavior
* Updated experience for cloning a repository in a container volume

You can learn about new extension features and bug fixes in the [Remote Development release notes](https://github.com/microsoft/vscode-docs/blob/main/remote-release-notes/v1_55.md).

### GitHub Pull Requests and Issues

Work continues on the [GitHub Pull Requests and Issues](https://marketplace.visualstudio.com/items?itemName=GitHub.vscode-pull-request-github) extension, which allows you to work on, create, and manage pull requests and issues.

To learn about all the new features and updates, you can see the full [changelog for the 0.25.0](https://github.com/microsoft/vscode-pull-request-github/blob/main/CHANGELOG.md#0250) release of the extension.

## Extension authoring

### Untitled file API for custom editors & Notebooks

Custom editors and Notebooks now include an `untitledDocumentData` property on the open context, which includes the buffer of the data included in the untitled file that the user triggered a **Reopen With** on. This property should be read instead of the URI if populated as the URI doesn't point to a file on disk in the untitled file case.

### Inline values provider API

The proposed inline values provider API [introduced last milestone](https://code.visualstudio.com/updates/v1_54#_inline-value-provider-api) has been finalized and can now be used in extensions published on the Marketplace.

### New Copy As submenus

There are two new menu locations, which appear in the UI as a **Copy As** submenu:

* `menuBar/edit/copy` - for the title bar **Edit** menu
* `editor/context/copy` - for the editor context menu

![Copy As submenu](images/1_55/copyas.png)

### New extension property on ExtensionContext

Extension authors can now use the new `extension` property on `ExtensionContext`, which is passed into the extension's `activate` function. This returns the same `Extension` instance that `vscode.extensions.getExtension(<extension-id>)` returns, which contains properties such as the extension's ID, version, and a serialized `packageJSON` property where you can access data directly from your extension's `package.json` file.

### Docker compose language

A new Docker compose language has been added. This won't have much user facing change; however, extension authors can now use this to target Docker compose files. The language ID is `dockercompose`.

### Telemetry enablement API

Extensions could always check whether or not the user had disabled telemetry via the configuration value of `telemetry.enableTelemetry`, but it was not possible to check if the user had used the CLI flag `--disable-telemetry`. This milestone, we've added two more properties to the `env` object of extension API: `isTelemetryEnabled` and `onDidChangeTelemetryEnabled`. The former takes into account the CLI flag and the current configuration value. The latter is event that fires any time `isTelemetryEnabled` changes.

### Workspace Trust development

For several iterations, we have been exploring a security feature we refer to as *Workspace Trust*. As we near its release, we seek to engage extension authors to start their onboarding process and get feedback. At the present, extensions that are not updated to handle *Workspace Trust* will inherit safe defaults; however, for an optimal user-experience,  we request extension authors read more information [in issue #106488](https://aka.ms/AAbow1d) and subscribe for updates as we progress through the next iteration.

## Proposed extension APIs

Every milestone comes with new proposed APIs and extension authors can try them out. As always, we want your feedback. This is what you have to do to try out a proposed API:

- You must use Insiders because proposed APIs change frequently.
- You must have this line in the `package.json` file of your extension: `"enableProposedApi": true`.
- Copy the latest version of the [vscode.proposed.d.ts](https://github.com/microsoft/vscode/blob/main/src/vs/vscode.proposed.d.ts) file into your project's source location.

You cannot publish an extension that uses a proposed API. There may be breaking changes in the next release and we never want to break existing extensions.

### Testing

This month our work was focused around resolving the provider portion of the testing APIs. Primarily, [moving to an approach](https://github.com/microsoft/vscode/issues/115089) that allows for tests to be loaded on-demand and asynchronously. Shifting to an asynchronous approach presented challenges that required semantics new to the extension host API to solve. This iteration we merged in the changes, and will refine them over the coming month. We hope to begin finalizing portions of the testing API in our April iteration.

### CodeActionContext.triggerKind

The proposed `triggerKind` property on `CodeActionContext` tracks why code actions are being requested from a `CodeActionProvider`. The possible values of this property are:

* `Invoke`: Code actions were requested explicitly, either with a keyboard shortcut or command.

* `Automatic`: Code actions were requested without explicit user action. This includes requesting code actions when the contents of a document change.

Providers can use `triggerKind` to return different sets of results depending on how code actions are requested. For example, a refactoring code action provider that is triggered automatically may only return refactorings for the exact current selection in order to limit how often the code action lightbulb shows up. However when code actions are explicitly requested, the same provider may automatically expand the current selection to try to show all the refactorings that a user may be interested in at the current location.

### PortAttributesProvider

Any extension that starts processes that listen on ports and wants to have a stellar experience when used with a [VS Code remote extension](https://code.visualstudio.com/docs/remote/remote-overview) should consider providing feedback and adopting the new `PortsAttributesProvider` API. Since VS Code detects and automatically forwards ports when using one of the remote extensions, any extension that listens on ports will have those ports automatically forwarded. Often though, these ports are only important for the internal workings of the extension, and it isn't useful for the user to have these ports forwarded. This API can be used to set the behavior when a port is detected to prevent unwanted autoforwarding of ports that shouldn't be user facing.

### Quick input options title

The `QuickPickOptions` passed in to `showQuickPick` and `InputBoxOptions` passed into `showInputBox` now have an optional `title` property that was previously only available in the `createQuickPick` API. This property, when set, displays a title bar on the quick input with the title you specified.

## Language Server Protocol

A draft version of the [diagnostic pull model specification](https://github.com/microsoft/vscode-languageserver-node/blob/main/protocol/src/common/proposed.diagnostics.md#L1) is now available for feedback.

## Debug Adapter Protocol

### The stopped event can now report the breakpoints that were hit

An optional attribute `hitBreakpointIds` has been added to the stopped event that contains the IDs of the breakpoints that triggered the event.

Note that VS Code does not yet surface this information in any way. We are discussing possible UI ideas in [issue #118743](https://github.com/microsoft/vscode/issues/118743).

## Engineering

### Faster Snap launch

The snap package now uses the `lzo` compression algorithm, which provides faster launch times. For more information, see [the blog post from Ubuntu about the algorithm](https://ubuntu.com//blog/snap-speed-improvements-with-new-compression-algorithm).

### Progress on Electron sandbox

This milestone we continued to make the VS Code window ready for enabling Electron's [sandbox](https://www.electronjs.org/docs/api/sandbox-option) and [context isolation](https://www.electronjs.org/docs/tutorial/context-isolation) features.

Specifically:

- We were able to move some of the native module requirements we have in the renderer to other processes.
- We were able to make more components and services available when sandbox option is enabled.

## Documentation

### VS Code and JavaScript in the classroom

Read the [case study](https://code.visualstudio.com/learn/educators/nodejs) of a Computer Science lecturer at Naresuan University in Thailand, who uses VS Code in his introductory Web Development classes with JavaScript and Node.js. Learn about the settings and extensions he recommends for his students, as well as a helpful [Node.js and JavaScript Education Extension Pack](https://marketplace.visualstudio.com/items?itemName=tanhakabir.node-js-education-extension-pack).

### Raspberry Pi

There is a new topic describing how to install [VS Code on Raspberry Pi](https://code.visualstudio.com/docs/setup/raspberry-pi) devices.

![Raspberry Pi logo](images/1_55/raspberry-pi.png)

## Notable fixes

- [74505](https://github.com/microsoft/vscode/issues/74505): Emmet built-in plugin cheats starting with @ expand only inside blocks
- [97632](https://github.com/microsoft/vscode/issues/97632): Emmet kicks in when editing pure xml documents
- [107506](https://github.com/microsoft/vscode/issues/107506): Debug Variables View does not show multiple variables from Debug Adapter when names are not unique
- [112675](https://github.com/microsoft/vscode/issues/112675): Emmet abbreviations are not working in .scss files
- [113801](https://github.com/microsoft/vscode/issues/113801): Tab wrap - tab should not fill all spare space when wrap to new line
- [115814](https://github.com/microsoft/vscode/issues/115814): Unable to type in Chinese in integrated terminal
- [117350](https://github.com/microsoft/vscode/issues/117350): Should Home/End, PageUp/PageDown also navigate in actions?
- [117967](https://github.com/microsoft/vscode/issues/117967): Copy + Paste automatically open file in new tab
- [118210](https://github.com/microsoft/vscode/issues/118210): debug console shouldn't collapse messages when they have different source locations
- [118557](https://github.com/microsoft/vscode/issues/118557): Strange behavior of files.exclude in workspace with nested folders
- [118839](https://github.com/microsoft/vscode/issues/118839): My screen reader does not find information about a remote connection in the status bar
- [119585](https://github.com/microsoft/vscode/issues/119585): All problems disappear when closing file

## Thank you

Last but certainly not least, a big _**Thank You**_ to the following people who contributed this month to VS Code:

Contributions to our issue tracking:

- [John Murray (@gjsjohnmurray)](https://github.com/gjsjohnmurray)
- [Andrii Dieiev (@IllusionMH)](https://github.com/IllusionMH)
- [Simon Chan (@yume-chan)](https://github.com/yume-chan)
- [ArturoDent (@ArturoDent)](https://github.com/ArturoDent)

Contributions to `vscode`:

- [@abhiajju (ABHIJEET PANDEY)](https://github.com/abhiajju): Fixing emmet issue where incorrect abbreviation is displayed in an html file [PR #117759](https://github.com/microsoft/vscode/pull/117759)
- [@abhijeet75 (Abhijeet Joshi)](https://github.com/abhijeet75): Fix Emmet abbreviation for Handlebars style blocks [PR #118832](https://github.com/microsoft/vscode/pull/118832)
- [@alienvspredator (Danylo Shevchenko)](https://github.com/alienvspredator): Fix "new Promise" TypeScript snippet [PR #118596](https://github.com/microsoft/vscode/pull/118596)
- [@anonymouse64 (Ian Johnson)](https://github.com/anonymouse64): snap-build-linux.yml: use "snap pack" to get LZO [PR #119478](https://github.com/microsoft/vscode/pull/119478)
- [@atscott (Andrew Scott)](https://github.com/atscott): fix microsoft/vscode#117095 de-duplicate reference results [PR #117424](https://github.com/microsoft/vscode/pull/117424)
- [@conwnet (netcon)](https://github.com/conwnet): fix the readonly attribute of textarea break the `vscode.workspace.onDidChangeTextDocument` API #117755 [PR #117758](https://github.com/microsoft/vscode/pull/117758)
- [@Daniel-Knights (Daniel Knights)](https://github.com/Daniel-Knights): fix: typo [PR #119012](https://github.com/microsoft/vscode/pull/119012)
- [@davidanthoff (David Anthoff)](https://github.com/davidanthoff): Add Julia indentation rules [PR #118269](https://github.com/microsoft/vscode/pull/118269)
- [@DonJayamanne (Don Jayamanne)](https://github.com/DonJayamanne): Repro for bug https://github.com/microsoft/vscode/issues/118470 [PR #118471](https://github.com/microsoft/vscode/pull/118471)
- [@Flanker32 (Hanxiao Liu)](https://github.com/Flanker32): Add comments to add java workspace tags to GDPR inventory [PR #117740](https://github.com/microsoft/vscode/pull/117740)
- [@GitMensch (Simon Sobisch)](https://github.com/GitMensch): rpm-spec: fix the wrong claim about working on EL7 [PR #117994](https://github.com/microsoft/vscode/pull/117994)
- [@gjsjohnmurray (John Murray)](https://github.com/gjsjohnmurray)
  - fix #62531 add negative text filtering to Problems [PR #115351](https://github.com/microsoft/vscode/pull/115351)
  - #101995 extend tooltip of menu item that defines 'alt' command [PR #116211](https://github.com/microsoft/vscode/pull/116211)
  - fix #117093 update Filter on Type indicator after 'list.toggleFilterOnType' command [PR #117099](https://github.com/microsoft/vscode/pull/117099)
  - fix #117718 fire onDidChangeResources event after unregistering group [PR #117719](https://github.com/microsoft/vscode/pull/117719)
  - fix #118615 'scm/resourceXXX/context' extension point descriptions [PR #118616](https://github.com/microsoft/vscode/pull/118616)
  - fix #119261 filter also by description in Insert Snippet [PR #119315](https://github.com/microsoft/vscode/pull/119315)
- [@hantatsang (Sang)](https://github.com/hantatsang): Fix extension's readme not rendering images width and height [PR #117961](https://github.com/microsoft/vscode/pull/117961)
- [@jeanp413 (Jean Pierre)](https://github.com/jeanp413)
  - Fixes Extension Feature Contributions doesn't render markdownDescription [PR #95882](https://github.com/microsoft/vscode/pull/95882)
  - Fixes long ouput with wrapped lines in narrow terminal crashes vscode [PR #117734](https://github.com/microsoft/vscode/pull/117734)
  - Fixes output filter field icon cannot be tabbed to, only shift-tabbed [PR #117832](https://github.com/microsoft/vscode/pull/117832)
  - Fix focus outline oddly rendered for some action icons when panel is on the side [PR #117834](https://github.com/microsoft/vscode/pull/117834)
  - Fixes markdown preview gets empty [PR #118397](https://github.com/microsoft/vscode/pull/118397)
  - Fix strange behavior of files.exclude in workspace with nested folders [PR #118777](https://github.com/microsoft/vscode/pull/118777)
- [@ko1 (Koichi Sasada)](https://github.com/ko1): Update vscode.d.ts [PR #117974](https://github.com/microsoft/vscode/pull/117974)
- [@matthew-haines (Matthew Haines)](https://github.com/matthew-haines): #97684 Add alt-click & actions to fold/unfold surronding regions [PR #100027](https://github.com/microsoft/vscode/pull/100027)
- [@mtaran-google](https://github.com/mtaran-google): Fix typo in IWorkbenchExtensioManagementService [PR #118071](https://github.com/microsoft/vscode/pull/118071)
- [@noahbliss (Noah Bliss)](https://github.com/noahbliss): Replace "Favours" with "Favors" [PR #119250](https://github.com/microsoft/vscode/pull/119250)
- [@NotWearingPants](https://github.com/NotWearingPants)
  - Fix cursor position when at the start of RTL syntax tokens [PR #117062](https://github.com/microsoft/vscode/pull/117062)
  - Fix a random typo in recent commit [PR #119607](https://github.com/microsoft/vscode/pull/119607)
- [@pauladams8 (Paul Adams)](https://github.com/pauladams8): Improve GitHub repository search [PR #117075](https://github.com/microsoft/vscode/pull/117075)
- [@RPwnage (Luca)](https://github.com/RPwnage): Adding "Delete Branch..." to the Source Control > Branch section [PR #118542](https://github.com/microsoft/vscode/pull/118542)
- [@shskwmt (Shunsuke Iwamoto)](https://github.com/shskwmt): Fixes #116822: Remove escaping whitespace characters [PR #117138](https://github.com/microsoft/vscode/pull/117138)
- [@smorimoto (Sora Morimoto)](https://github.com/smorimoto): Add more OCaml related file extensions to the OCaml group [PR #118310](https://github.com/microsoft/vscode/pull/118310)
- [@soredake](https://github.com/soredake): snap: set compression to lzo, #117852 [PR #118116](https://github.com/microsoft/vscode/pull/118116)
- [@spetrescu (Stefan Petrescu)](https://github.com/spetrescu): Fix tooltip for codelens-sample extension [PR #118468](https://github.com/microsoft/vscode/pull/118468)
- [@thebinarysearchtree (Andrew Jones)](https://github.com/thebinarysearchtree): Fix transformToSnakecase [PR #118400](https://github.com/microsoft/vscode/pull/118400)
- [@TranquilMarmot (Nate Moore)](https://github.com/TranquilMarmot): Update seti-ui icon theme [PR #117842](https://github.com/microsoft/vscode/pull/117842)
- [@wdesgardin (William Desgardin)](https://github.com/wdesgardin): fix(search): preserve case when match start with lowercase char [PR #119373](https://github.com/microsoft/vscode/pull/119373)
- [@XECDesign](https://github.com/XECDesign): Do no install repo on Raspberry Pi OS [PR #118826](https://github.com/microsoft/vscode/pull/118826)
- [@yannickowow](https://github.com/yannickowow): Support for DataBreakpointAccessType condition [PR #117835](https://github.com/microsoft/vscode/pull/117835)

Contributions to `vscode-emmet-helper`:

- [@jeanp413 (Jean Pierre)](https://github.com/jeanp413): Fix emmet completions in scss [PR #61](https://github.com/microsoft/vscode-emmet-helper/pull/61)
- [@lancewl (Hsuan-An Weng Lin)](https://github.com/lancewl): Fix vscode#118008 [PR #59](https://github.com/microsoft/vscode-emmet-helper/pull/59)
- [@OBITORASU (Souhit Dey)](https://github.com/OBITORASU): Fixes Issue 117154 - VScode Emmet missing HTML "hgroup" tag [PR #55](https://github.com/microsoft/vscode-emmet-helper/pull/55)

Contributions to `vscode-eslint`:

- [@9at8 (Aditya Thakral)](https://github.com/9at8): Add `additionalProperties: false` to some settings [PR #1004](https://github.com/microsoft/vscode-eslint/pull/1004)
- [@sfj (Silas Fontain)](https://github.com/sfj): Align text wording with actual button text [PR #1207](https://github.com/microsoft/vscode-eslint/pull/1207)
- [@threehams (David Edmondson)](https://github.com/threehams): Add reload command. [PR #845](https://github.com/microsoft/vscode-eslint/pull/845)

Contributions to `vscode-hexeditor`:

- [@fython](https://github.com/fython): Support different scheme file uris [PR #213](https://github.com/microsoft/vscode-hexeditor/pull/213)
- [@natecraddock (Nathan Craddock)](https://github.com/natecraddock): Add default endianness setting [PR #215](https://github.com/microsoft/vscode-hexeditor/pull/215)

Contributions to `vscode-html-languageservice`:

- [@aliasliao (Liao Jinyuan)](https://github.com/aliasliao): support script type="text/html" [PR #102](https://github.com/microsoft/vscode-html-languageservice/pull/102)
- [@miladbarazandeh (Milad Barazandeh)](https://github.com/miladbarazandeh): target field autocomplete added [PR #103](https://github.com/microsoft/vscode-html-languageservice/pull/103)

Contributions to `vscode-js-debug`:

- [@lumaxis (Lukas Spieß)](https://github.com/lumaxis): Use correct spelling of npm [PR #928](https://github.com/microsoft/vscode-js-debug/pull/928)

Contributions to `vscode-languageserver-node`:

- [@irengrig](https://github.com/irengrig): Remove unreachable break statement [PR #750](https://github.com/microsoft/vscode-languageserver-node/pull/750)

Contributions to `vscode-mock-debug`:

- [@Udith (Udith Gunaratna)](https://github.com/Udith): Added "compile" as a pre launch task for "Server" run config [PR #50](https://github.com/microsoft/vscode-mock-debug/pull/50)
- [@yannickowow (Yanis HAMITI)](https://github.com/yannickowow): Modify test.md and mockDebug to test DataBreakpoint access types [PR #50](https://github.com/microsoft/vscode-mock-debug/pull/52)

Contributions to `vscode-textmate`:

- [@msftrncs (Carl Morris)](https://github.com/msftrncs): Make scope capture substitution regex global [PR #148](https://github.com/microsoft/vscode-textmate/pull/148)

Contributions to `vscode-vsce`:

- [@felipecrs (Felipe Santos)](https://github.com/felipecrs): Use HEAD as default branch rather than master [PR #540](https://github.com/microsoft/vscode-vsce/pull/540)
- [@jamesgeorge007 (James George)](https://github.com/jamesgeorge007): chore: improve error message [PR #546](https://github.com/microsoft/vscode-vsce/pull/546)

Contributions to `debug-adapter-protocol`:

- [@EvilBeaver (Andrei Ovsiankin)](https://github.com/EvilBeaver): Added OneScript (BSL) debugger implementation [PR #183](https://github.com/microsoft/debug-adapter-protocol/pull/183)

Contributions to `language-server-protocol`:

- [@reznikmm (Maxim Reznik)](https://github.com/reznikmm): Fix typo in LSP 3.16 [PR #1218](https://github.com/microsoft/language-server-protocol/pull/1218)

<!-- In-product release notes styles.  Do not modify without also modifying regex in gulpfile.common.js -->
<a id="scroll-to-top" role="button" title="Scroll to top" aria-label="scroll to top" href="#"><span class="icon"></span></a>
<link rel="stylesheet" type="text/css" href="css/inproduct_releasenotes.css"/><|MERGE_RESOLUTION|>--- conflicted
+++ resolved
@@ -5,11 +5,7 @@
 MetaDescription: Learn what is new in the Visual Studio Code March 2021 Release (1.55)
 MetaSocialImage: 1_55/release-highlights.png
 Date: 2021-3-31
-<<<<<<< HEAD
-DownloadVersion: 1.55.0
-=======
 DownloadVersion: 1.55.1
->>>>>>> 104939ea
 ---
 # March 2021 (version 1.55)
 
