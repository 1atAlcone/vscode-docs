--- conflicted
+++ resolved
@@ -112,10 +112,16 @@
 collection.replace('FOO', 'bar', { applyAtProcessCreation: true, applyAtShellIntegration: true });
 ```
 
-<<<<<<< HEAD
+### Share Provider
+
+The Share API proposal allows extensions to provide ways to share resources in VS Code. Share provider results are currently surfaced as a top-level `Share...` command palette action and as a new icon near the command center, provided you have opted in with `"workbench.experimental.share.enabled": true` and `"window.commandCenter": true`:
+![Share... icon next to the command center](images/v1_79/share-proposal.png)
+
+Please leave feedback on the [API proposal issue](https://github.com/microsoft/vscode/issues/176316).
+
 ## Notebooks
 
-### Notebook Rich Content Search
+### Rich Content Search
 
 You can now search for rich content in open notebooks from the search viewlet! This means that, if your notebook is open, the search viewlet will show results based on how it appears in the notebook editor (rather than searching the content of the raw source file). This also allows for replacing text in the notebook inputs.
 
@@ -124,14 +130,6 @@
 Using the new notebook search toggle, you can also filter which types of cell content you would like to search in.
 
 <video src="images/1_79/rich-content-notebook-search-toggle.mp4" controls title="Rich Content Notebook Toggle Cell Content"></video>
-=======
-### Share Provider
-
-The Share API proposal allows extensions to provide ways to share resources in VS Code. Share provider results are currently surfaced as a top-level `Share...` command palette action and as a new icon near the command center, provided you have opted in with `"workbench.experimental.share.enabled": true` and `"window.commandCenter": true`:
-![Share... icon next to the command center](images/v1_79/share-proposal.png)
-
-Please leave feedback on the [API proposal issue](https://github.com/microsoft/vscode/issues/176316).
->>>>>>> 34c6c071
 
 ## Engineering
 
