--- conflicted
+++ resolved
@@ -16,15 +16,11 @@
         "/insiders"
     ],
     "markdown.copyFiles.destination": {
-<<<<<<< HEAD
         // /release-notes/v123.md -> /release-notes/images/123/img.png
         "/release-notes/**/*": "/release-notes/images/${documentBaseName/v(.*)/$1/}/",
 
         // Put into 'images' directory next to file
         "/api/**/*": "images/${documentBaseName}/"
-=======
-        "/release-notes/**/*": "/release-notes/images/${documentBaseName}/"
->>>>>>> 2f4c32a9
     },
     "editor.codeActionsOnSave": {
         "source.organizeLinkDefinitions": true
