--- conflicted
+++ resolved
@@ -43,31 +43,19 @@
 ## Add Docker files to the project
 
 1. Open the project folder in VS Code.
-<<<<<<< HEAD
-2. Open the Command Palette (`kb(workbench.action.showCommands)`) and use the **Docker: Add Docker Files to Workspace...** command:
-=======
-1. Open the Command Palette (`kb(workbench.action.showCommands)`) and use **Docker: Add Docker Files to Workspace...** command:
->>>>>>> b96599c6
+1. Open the Command Palette (`kb(workbench.action.showCommands)`) and use the **Docker: Add Docker Files to Workspace...** command:
 
     ![Add Dockerfile to a Python project](images/quickstarts/python-add-python.png)
 1. When the prompt appears, select **Python: Django**, **Python: Flask**, or **Python: General** as the app type. For this tutorial, we will select **Python: Django**.
 1. Select either **Yes** or **No** when prompted to include [Docker Compose](https://docs.docker.com/compose/) files.
 
-<<<<<<< HEAD
-5. Enter the relative path to the app's entry point. This excludes the workspace folder you start from. According to [official Django documentation](https://docs.djangoproject.com/en/3.0/intro/tutorial01/#creating-a-project), this path is commonly `manage.py` (root folder) or `subfolder_name/manage.py`. According to [official Flask documentation](https://flask.palletsprojects.com/en/1.1.x/api/), this is the path to where you create your Flask instance.
-=======
-1. Enter the relative path to the app's entry point. This excludes the workspace folder you start from. According to [official Django documentation](https://docs.djangoproject.com/en/1.0/intro/tutorial01/#creating-a-project), this path is commonly `manage.py` (root folder) or `subfolder_name/manage.py`. According to [official Flask documentation](https://flask.palletsprojects.com/en/1.1.x/api/), this is the path to where you create your Flask instance.
->>>>>>> b96599c6
+1. Enter the relative path to the app's entry point. This excludes the workspace folder you start from. According to [official Django documentation](https://docs.djangoproject.com/en/3.0/intro/tutorial01/#creating-a-project), this path is commonly `manage.py` (root folder) or `subfolder_name/manage.py`. According to [official Flask documentation](https://flask.palletsprojects.com/en/1.1.x/api/), this is the path to where you create your Flask instance.
 
     >**Tip**: You may also enter the path to a folder name as long as this folder includes a `__main__.py` file.
 
 1. If **Python: Django** or **Python: Flask** was selected, specify app port for local development. Django defaults to port 8000 while Flask defaults to port 5000; however, any unused port will work.
 
-<<<<<<< HEAD
-7. With all of this information, the Docker extension creates the following files:
-=======
-1. With all this information, the Docker extension creates the following files:
->>>>>>> b96599c6
+1. With all of this information, the Docker extension creates the following files:
 
     - A `Dockerfile`. To learn more about Intellisense in this file, refer to the [overview](/docs/containers/overview.md).
 
@@ -127,11 +115,7 @@
 
     >**Note**: If you have created an app project as shown in the [Create a Django app](https://code.visualstudio.com/docs/python/tutorial-django#_create-a-django-app) section of the Django tutorial, you may set a breakpoint in `views.py` or wherever you choose.
 
-<<<<<<< HEAD
-2. Navigate to **Run and Debug** and select **Docker: Python - Django**.
-=======
-1. Navigate to **Run and Debug** then select **Docker: Python - Django**.
->>>>>>> b96599c6
+1. Navigate to **Run and Debug** and select **Docker: Python - Django**.
 
     ![Selected Docker debug configuration](images/quickstarts/python-debug-configuration.png)
 
