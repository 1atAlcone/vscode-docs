--- conflicted
+++ resolved
@@ -25,17 +25,6 @@
 
 ## Getting started
 
-<<<<<<< HEAD
-=======
-> **Dogfooding Notes (UPDATED):**
-
-> 1. You currently need to install private versions of the VS Code Remote Development extensions. First download [Visual Studio Code Insiders](https://code.visualstudio.com/insiders).
-> 2. Next, sign into a Microsoft GitHub org associated GitHub account from a browser.
-> 3. Download and manually install the latest VSIX of the [Selfhost Remote Extensions Updater](https://aka.ms/vscode-remote/download/extension) in VS Code Insiders.
-> 4. The first time the Selfhost Remote Extensions starts, you may be prompted to paste in a GitHub access token so that it can download and auto-update private versions of the extensions. You only need to give "Repo" scope to this token.
-> 5. Reload / restart VS Code Insiders.
-
->>>>>>> 8d6f122f
 ### Remote Development extension pack
 
 The [Remote Development extension pack](https://aka.ms/vscode-remote/download/extension) includes three extensions that unlock the power of VS Code in a variety of situations.
