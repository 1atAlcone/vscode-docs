---
Order: 15
Area: remote
TOCTitle: Tips and Tricks
PageTitle: Visual Studio Code Remote Development Troubleshooting Tips and Tricks
ContentId: 42e65445-fb3b-4561-8730-bbd19769a160
MetaDescription: Visual Studio Code Remote Development troubleshooting tips and tricks for SSH, Containers, and the Windows Subsystem for Linux (WSL)
DateApproved: 9/1/2022
---
# Remote Development Tips and Tricks

This article covers troubleshooting tips and tricks for each of the Visual Studio Code [Remote Development](https://aka.ms/vscode-remote/download/extension) extensions. See the [SSH](/docs/remote/ssh.md), [Containers](/docs/remote/containers.md), and [WSL](/docs/remote/wsl.md) articles for details on setting up and working with each specific extension. Or try the introductory [Tutorials](/docs/remote/ssh-tutorial.md) to help get you running quickly in a remote environment.

For tips and questions about [GitHub Codespaces](https://github.com/features/codespaces), see the [GitHub Codespaces documentation](https://docs.github.com/github/developing-online-with-codespaces).

## SSH tips

SSH is powerful and flexible, but this also adds some setup complexity. This section includes some tips and tricks for getting the Remote - SSH extension up and running in different environments.

### Configuring key based authentication

[SSH public key authentication](https://www.ssh.com/ssh/public-key-authentication) is a convenient, high security authentication method that combines a local "private" key with a "public" key that you associate with your user account on an SSH host. This section will walk you through how to generate these keys and add them to a host.

> **Tip:** PuTTY for Windows is not a [supported client](#installing-a-supported-ssh-client), but you can [convert your PuTTYGen keys](#reusing-a-key-generated-in-puttygen).

### Quick start: Using SSH keys

To set up SSH key based authentication for your remote host. First we'll create a key pair and then copy the public key to the host.

**Create your local SSH key pair**

 Check to see if you already have an SSH key on your **local** machine. This is typically located at `~/.ssh/id_ed25519.pub` on macOS / Linux, and the `.ssh` directory in your user profile folder on Windows (for example `C:\Users\your-user\.ssh\id_ed25519.pub`).

If you do not have a key, run the following command in a **local** terminal / PowerShell to generate an SSH key pair:

```bash
ssh-keygen -t rsa -b 4096
```

> **Tip:** Don't have `ssh-keygen`? Install [a supported SSH client](#installing-a-supported-ssh-client).

**Authorize your macOS or Linux machine to connect**

Run one of the following commands, in a **local terminal window** replacing user and host name as appropriate to copy your local public key to the SSH host.

* Connecting to a **macOS or Linux** SSH host:

    ```bash
    export USER_AT_HOST="your-user-name-on-host@hostname"
    export PUBKEYPATH="$HOME/.ssh/id_ed25519.pub"

    ssh-copy-id -i "$PUBKEYPATH" "$USER_AT_HOST"
    ```

* Connecting to a **Windows** SSH host:

    ```bash
    export USER_AT_HOST="your-user-name-on-host@hostname"
    export PUBKEYPATH="$HOME/.ssh/id_ed25519.pub"

    ssh $USER_AT_HOST "powershell New-Item -Force -ItemType Directory -Path \"\$HOME\\.ssh\"; Add-Content -Force -Path \"\$HOME\\.ssh\\authorized_keys\" -Value '$(tr -d '\n\r' < "$PUBKEYPATH")'"
    ```

    You may want to validate that the `authorized_key` file in the `.ssh` folder for your **remote user on the SSH host** is owned by you and no other user has permission to access it. See the [OpenSSH wiki](https://github.com/PowerShell/Win32-OpenSSH/wiki/Security-protection-of-various-files-in-Win32-OpenSSH#authorized_keys) for details.

**Authorize your Windows machine to connect**

Run one of the following commands, in a **local PowerShell** window replacing user and host name as appropriate to copy your local public key to the SSH host.

* Connecting to a **macOS or Linux** SSH host:

    ```powershell
    $USER_AT_HOST="your-user-name-on-host@hostname"
    $PUBKEYPATH="$HOME\.ssh\id_ed25519.pub"

    $pubKey=(Get-Content "$PUBKEYPATH" | Out-String); ssh "$USER_AT_HOST" "mkdir -p ~/.ssh && chmod 700 ~/.ssh && echo '${pubKey}' >> ~/.ssh/authorized_keys && chmod 600 ~/.ssh/authorized_keys"
    ```

* Connecting to a **Windows** SSH host:

    ```powershell
    $USER_AT_HOST="your-user-name-on-host@hostname"
    $PUBKEYPATH="$HOME\.ssh\id_ed25519.pub"

    Get-Content "$PUBKEYPATH" | Out-String | ssh $USER_AT_HOST "powershell `"New-Item -Force -ItemType Directory -Path `"`$HOME\.ssh`"; Add-Content -Force -Path `"`$HOME\.ssh\authorized_keys`" `""
    ```

    Validate that the `authorized_key` file in the `.ssh` folder for your **remote user on the SSH host** is owned by you and no other user has permission to access it. See the [OpenSSH wiki](https://github.com/PowerShell/Win32-OpenSSH/wiki/Security-protection-of-various-files-in-Win32-OpenSSH#authorized_keys) for details.

### Improving your security with a dedicated key

While using a single SSH key across all your SSH hosts can be convenient, if anyone gains access to your private key, they will have access to all of your hosts as well. You can prevent this by creating a separate SSH key for your development hosts. Just follow these steps:

1. Generate a separate SSH key in a different file.

    **macOS / Linux**: Run the following command in a **local terminal**:

    ```bash
    ssh-keygen -t ed25519 -f ~/.ssh/id_ed25519-remote-ssh
    ```

    **Windows**: Run the following command in a **local PowerShell**:

    ```powershell
    ssh-keygen -t ed25519 -f "$HOME\.ssh\id_ed25519-remote-ssh"
    ```

2. Follow the same steps in the [quick start](#quick-start-using-ssh-keys) to authorize the key on the SSH host, but set the `PUBKEYPATH` to the `id_ed25519-remote-ssh.pub` file instead.

3. In VS Code, run **Remote-SSH: Open Configuration File...** in the Command Palette (`kbstyle(F1)`), select an SSH config file, and add (or modify) a host entry as follows:

    ```yaml
    Host name-of-ssh-host-here
        User your-user-name-on-host
        HostName host-fqdn-or-ip-goes-here
        IdentityFile ~/.ssh/id_ed25519-remote-ssh
    ```

    > **Tip:** You can use `/` for Windows paths as well. If you use `\` you will need to use two slashes. For example, `C:\\path\\to\\my\\id_ed25519`.

### Reusing a key generated in PuTTYGen

If you used PuTTYGen to set up SSH public key authentication for the host you are connecting to, you need to convert your private key so that other SSH clients can use it. To do this:

1. Open PuTTYGen **locally** and load the private key you want to convert.
2. Select **Conversions > Export OpenSSH key** from the application menu. Save the converted key to a **local** location under the`.ssh` directory in your user profile folder (for example `C:\Users\youruser\.ssh`).
3. Validate that this new **local** file is owned by you and no other user has permissions to access it.
4. In VS Code, run **Remote-SSH: Open Configuration File...** in the Command Palette (`kbstyle(F1)`), select the SSH config file you want to change, and add (or modify) a host entry in the config file as follows to point to the file:

    ```yaml
    Host name-of-ssh-host-here
        User your-user-name-on-host
        HostName host-fqdn-or-ip-goes-here
        IdentityFile ~/.ssh/exported-keyfile-from-putty
    ```

### Improving security on multi-user servers

The Remote - SSH extension installs and maintains the "VS Code Server". The server is started with a randomly generated key, and any new connection to the server needs to provide the key. The key is stored on the remote's disk, readable only by the current user. There is one HTTP path that is available without authentication at `/version`.

By default, the server listens to `localhost` on a random TCP port that is then forwarded to your local machine. If you are connecting to a **Linux or macOS** host, you can switch to using Unix sockets that are locked down to a particular user. This socket is then forwarded instead of the port.

> **Note:** This setting **disables connection multiplexing** so configuring [public key authentication](#configuring-key-based-authentication) is recommended.

To configure it:

1. Ensure you have a **local OpenSSH 6.7+ SSH client** on Windows, macOS, or Linux and an **OpenSSH 6.7+ Linux or macOS Host** (Windows does not support this mode).

2. Switch Remote - SSH into socket mode by enabling **Remote.SSH: Remote Server Listen On Socket** in your **local** VS Code [User settings](/docs/getstarted/settings.md).

    ![Listen on socket VS Code setting](images/ssh/ssh-listen-on-socket.png)

3. If you've already connected to the SSH Host, select **Remote-SSH: Kill VS Code Server on Host...** from the Command Palette (`kbstyle(F1)`) so the setting takes effect.

If you encounter an error when connecting, you may need to enable socket forwarding on your SSH Host's [sshd config](https://www.ssh.com/ssh/sshd_config/). To do so:

1. Open `/etc/ssh/sshd_config` in a text editor (like vi, nano, or pico) on the **SSH host** (not locally).
2. Add the setting  `AllowStreamLocalForwarding yes`.
3. Restart the SSH server. (On Ubuntu, run `sudo systemctl restart sshd`.).
4. Retry.

### Troubleshooting hanging or failing connections

If you are running into problems with VS Code hanging while trying to connect (and potentially timing out), there are a few things you can do to try to resolve the issue.

**General troubleshooting: Remove the server**

One command helpful to troubleshoot a variety of Remote-SSH issues is **Remote-SSH: Kill VS Code Server on Host**. This will remove the server, which can fix a wide range of issues and error messages you may see, such as "Could not establish connection to `server_name`: The VS Code Server failed to start."

**See if VS Code is waiting on a prompt**

Enable the `remote.SSH.showLoginTerminal` [setting](/docs/getstarted/settings.md) in VS Code and retry. If you are prompted to input a password or token, see [Enabling alternate SSH authentication methods](#enabling-alternate-ssh-authentication-methods) for details on reducing the frequency of prompts.

If you are still having trouble, set the following properties in `settings.json` and retry:

```json
"remote.SSH.showLoginTerminal": true,
"remote.SSH.useLocalServer": false
```

**Work around a bug with some versions of Windows OpenSSH server**

Due to a bug in certain versions of OpenSSH server for Windows, the default check to determine if the host is running Windows may not work properly. This does not occur with OpenSSH server that ships with Windows 1909 and below.

Fortunately, you can work around this problem by specifically telling VS Code if your SSH host is running Windows by adding the following to `settings.json`:

```json
"remote.SSH.useLocalServer": false
```

You can also force VS Code to identify a particular host as Windows using the following property:

```json
"remote.SSH.remotePlatform": {
    "host-in-ssh-config-or-fqdn": "windows"
}
```

A fix has been merged so this problem should be resolved in a version of the server greater than 8.1.0.0.

**Enable TCP Forwarding on the remote host**

Remote - SSH extension makes use of an SSH tunnel to facilitate communication with the host. In some cases, this may be disabled on your SSH server. To see if this is the problem, open the **Remote - SSH** category in the output window and check for the following message:

```
open failed: administratively prohibited: open failed
```

If you do see that message, follow these steps to update your SSH server's [sshd config](https://www.ssh.com/ssh/sshd_config/):

1. Open `/etc/ssh/sshd_config` or `C:\ProgramData\ssh\sshd_config` in a text editor (like Vim, nano, Pico, or Notepad) on the **SSH host** (not locally).
2. Add the setting  `AllowTcpForwarding yes`.
3. Restart the SSH server. (On Ubuntu, run `sudo systemctl restart sshd`. On Windows, in an admin PowerShell run, `Restart-Service sshd`).
4. Retry.

**Set the ProxyCommand parameter in your SSH config file**

If you are behind a proxy and are unable to connect to your SSH host, you may need to use the `ProxyCommand` parameter for your host in a **local** [SSH config file](https://linux.die.net/man/5/ssh_config). You can read this [SSH ProxyCommand article](https://www.cyberciti.biz/faq/linux-unix-ssh-proxycommand-passing-through-one-host-gateway-server/) for an example of its use.

**Ensure the remote machine has internet access**

The remote machine must have internet access to be able to download the VS Code Server and extensions from the Marketplace. See the [FAQ for details](/docs/remote/faq.md#what-are-the-connectivity-requirements-for-vs-code-server) on connectivity requirements.

**Set HTTP_PROXY / HTTPS_PROXY on the remote host**

If your remote host is behind a proxy, you may need to set the HTTP_PROXY or HTTPS_PROXY environment variable on the **SSH host**. Open your `~/.bashrc` file add the following (replacing `proxy.fqdn.or.ip:3128` with the appropriate hostname / IP and port):

```bash
export HTTP_PROXY=http://proxy.fqdn.or.ip:3128
export HTTPS_PROXY=$HTTP_PROXY

# Or if an authenticated proxy
export HTTP_PROXY=http://username:password@proxy.fqdn.or.ip:3128
export HTTPS_PROXY=$HTTP_PROXY
```

**Work around `/tmp` mounted with `noexec`**

Some remote servers are set up to disallow executing scripts from `/tmp`. VS Code writes its install script to the system temp directory and tries to execute it from there. You can work with your system administrator to determine whether this can be worked around.

**Check whether a different shell is launched during install**

Some users launch a different shell from their `.bash_profile` or other startup script on their **SSH host** because they want to use a different shell than the default. This can break VS Code's remote server install script and isn't recommended. Instead, use `chsh` to change your default shell on the remote machine.

**Connecting to systems that dynamically assign machines per connection**

Some systems will dynamically route an SSH connection to one node from a cluster each time an SSH connection is made. This is an issue for VS Code because it makes two connections to open a remote window: the first to install or start the VS Code Server (or find an already running instance) and the second to create the SSH port tunnel that VS Code uses to talk to the server. If VS Code is routed to a different machine when it creates the second connection, it won't be able to talk to the VS Code server.

One workaround for this is to use the `ControlMaster` option in OpenSSH (macOS/Linux clients only), described in [Enabling alternate SSH authentication methods](#enabling-alternate-ssh-authentication-methods), so that VS Code's two connections will be multiplexed through a single SSH connection to the same node.

**Contact your system administrator for configuration help**

SSH is a very flexible protocol and supports many configurations. If you see other errors, in either the login terminal or the **Remote-SSH** output window, they could be due to a missing setting.

Contact your system administrator for information about the required settings for your SSH host and client. Specific command-line arguments for connecting to your SSH host can be added to an [SSH config file](https://linux.die.net/man/5/ssh_config).

To access your config file, run **Remote-SSH: Open Configuration File...** in the Command Palette (`kbstyle(F1)`). You can then work with your admin to add the necessary settings.

### Enabling alternate SSH authentication methods

If you are connecting to an SSH remote host and are either:

* Connecting with two-factor authentication
* Using password authentication
* Using an SSH key with a passphrase when the [SSH Agent](#setting-up-the-ssh-agent) is not running or accessible

then VS Code should automatically prompt you to enter needed information. If you do not see the prompt, enable the `remote.SSH.showLoginTerminal` [setting](/docs/getstarted/settings.md) in VS Code. This setting displays the terminal whenever VS Code runs an SSH command. You can then enter your authentication code, password, or passphrase when the terminal appears.

If you are still having trouble, you may need to the following properties in `settings.json` and retry:

```json
"remote.SSH.showLoginTerminal": true,
"remote.SSH.useLocalServer": false
```

If you are on macOS and Linux and want to reduce how often you have to enter a password or token, you can enable the `ControlMaster` feature on your **local machine** so that OpenSSH runs multiple SSH sessions over a single connection.

To enable `ControlMaster`:

1. Add an entry like this to your SSH config file:

    ```yaml
    Host *
        ControlMaster auto
        ControlPath  ~/.ssh/sockets/%r@%h-%p
        ControlPersist  600
    ```

2. Then run `mkdir -p ~/.ssh/sockets` to create the sockets folder.

### Setting up the SSH Agent

If you are connecting to an SSH host using a key with a passphrase, you should ensure that the [SSH Agent](https://www.ssh.com/ssh/agent) is running **locally**. VS Code will automatically add your key to the agent so you don't have to enter your passphrase every time you open a remote VS Code window.

To verify that the agent is running and is reachable from VS Code's environment, run `ssh-add -l` in the terminal of a local VS Code window. You should see a listing of the keys in the agent (or a message that it has no keys). If the agent is not running, follow these instructions to start it. After starting the agent, be sure to restart VS Code.

**Windows:**

To enable SSH Agent automatically on Windows, start a **local Administrator PowerShell** and run the following commands:

```powershell
# Make sure you're running as an Administrator
Set-Service ssh-agent -StartupType Automatic
Start-Service ssh-agent
Get-Service ssh-agent
```

Now the agent will be started automatically on login.

**Linux:**

To start the SSH Agent in the background, run:

```bash
eval "$(ssh-agent -s)"
```

To start the SSH Agent automatically on login, add these lines to your `~/.bash_profile`:

```bash
if [ -z "$SSH_AUTH_SOCK" ]; then
   # Check for a currently running instance of the agent
   RUNNING_AGENT="`ps -ax | grep 'ssh-agent -s' | grep -v grep | wc -l | tr -d '[:space:]'`"
   if [ "$RUNNING_AGENT" = "0" ]; then
        # Launch a new instance of the agent
        ssh-agent -s &> .ssh/ssh-agent
   fi
   eval `cat .ssh/ssh-agent`
fi
```

**macOS:**

The agent should be running by default on macOS.

### Making local SSH Agent available on the remote

An SSH Agent on your local machine allows the Remote - SSH extension to connect to your chosen remote system without repeatedly prompting for a passphrase, but tools like Git that run on the remote, don't have access to your locally-unlocked private keys.

You can see this by opening the integrated terminal on the remote and running `ssh-add -l`. The command should list the unlocked keys, but instead reports an error about not being able to connect to the authentication agent. Setting `ForwardAgent yes` makes the local SSH Agent available in the remote environment, solving this problem.

You can do this by editing your `.ssh/config` file (or whatever `Remote.SSH.configFile` is set to - use the **Remote-SSH: Open SSH Configuration File...** command to be sure) and adding:

```ssh-config
Host *
    ForwardAgent yes
```

Note that you might want to be more restrictive and only set the option for particular named hosts.

### Fixing SSH file permission errors

SSH can be strict about file permissions and if they are set incorrectly, you may see errors such as "WARNING: UNPROTECTED PRIVATE KEY FILE!". There are several ways to update file permissions in order to fix this, which are described in the sections below.

### Local SSH file and folder permissions

**macOS / Linux:**

On your local machine, make sure the following permissions are set:

| Folder / File |  Permissions |
|---------------|---------------------------|
| `.ssh` in your user folder | `chmod 700 ~/.ssh` |
| `.ssh/config` in your user folder | `chmod 600 ~/.ssh/config` |
| `.ssh/id_ed25519.pub` in your user folder | `chmod 600 ~/.ssh/id_ed25519.pub` |
| Any other key file | `chmod 600 /path/to/key/file` |

**Windows:**

The specific expected permissions can vary depending on the exact SSH implementation you are using. We recommend using the out of box [Windows 10 OpenSSH Client](https://learn.microsoft.com/windows-server/administration/openssh/openssh_overview).

In this case, make sure that all of the files in the `.ssh` folder for your remote user on the SSH host is owned by you and no other user has permissions to access it. See the [Windows OpenSSH wiki](https://github.com/PowerShell/Win32-OpenSSH/wiki/Security-protection-of-various-files-in-Win32-OpenSSH) for details.

For all other clients, consult your client's documentation for what the implementation expects.

### Server SSH file and folder permissions

**macOS / Linux:**

On the remote machine you are connecting to, make sure the following permissions are set:

| Folder / File | Linux / macOS Permissions |
|---------------|---------------------------|
| `.ssh` in your user folder on the server | `chmod 700 ~/.ssh` |
| `.ssh/authorized_keys` in your user folder on the server  | `chmod 600 ~/.ssh/authorized_keys` |

Note that only Linux hosts are currently supported, which is why permissions for macOS and Windows 10 have been omitted.

**Windows:**

See the [Windows OpenSSH wiki](https://github.com/PowerShell/Win32-OpenSSH/wiki/Security-protection-of-various-files-in-Win32-OpenSSH) for details on setting the appropriate file permissions for the Windows OpenSSH server.

### Installing a supported SSH client

| OS | Instructions |
|----|--------------|
| Windows 10 1803+ / Server 2016/2019 1803+ | Install the [Windows OpenSSH Client](https://learn.microsoft.com/windows-server/administration/openssh/openssh_install_firstuse). |
| Earlier Windows | Install [Git for Windows](https://git-scm.com/download/win). |
| macOS | Comes pre-installed. |
| Debian/Ubuntu | Run `sudo apt-get install openssh-client` |
| RHEL / Fedora / CentOS | Run `sudo yum install openssh-clients` |

VS Code will look for the `ssh` command in the PATH. Failing that, on Windows it will attempt to find `ssh.exe` in the default Git for Windows install path. You can also specifically tell VS Code where to find the SSH client by adding the `remote.SSH.path` property to `settings.json`.

### Installing a supported SSH server

| OS | Instructions | Details |
|----|--------------|---|
| Debian 8+ / Ubuntu 16.04+ | Run `sudo apt-get install openssh-server` |  See the [Ubuntu SSH](https://help.ubuntu.com/community/SSH?action=show) documentation for details. |
| RHEL / CentOS 7+ | Run `sudo yum install openssh-server && sudo systemctl start sshd.service && sudo systemctl enable sshd.service` | See the [RedHat SSH](https://access.redhat.com/documentation/en-us/red_hat_enterprise_linux/6/html/deployment_guide/ch-openssh) documentation for details. |
| SuSE 12+ / openSUSE 42.3+ |  In Yast, go to Services Manager, select "sshd" in the list, and click **Enable**. Next go to Firewall, select the **Permanent** configuration, and under services check **sshd**. | See the [SuSE SSH](https://en.opensuse.org/OpenSSH) documentation for details. |
| Windows 10 1803+ / Server 2016/2019 1803+ | Install the [Windows OpenSSH Server](https://learn.microsoft.com/windows-server/administration/openssh/openssh_install_firstuse). |
| macOS 10.14+ (Mojave) | Enable [Remote Login](https://support.apple.com/guide/mac-help/allow-a-remote-computer-to-access-your-mac-mchlp1066/mac). | |

### Resolving hangs when doing a Git push or sync on an SSH host

If you clone a Git repository using SSH and your SSH key has a passphrase, VS Code's pull and sync features may hang when running remotely.

Either use an SSH key without a passphrase, clone using HTTPS, or run `git push` from the command line to work around the issue.

### Using SSHFS to access files on your remote host

[SSHFS](https://en.wikipedia.org/wiki/SSHFS) is a secure remote filesystem access protocol that builds up from SFTP. It provides advantages over something like a CIFS / Samba share in that all that is required is SSH access to the machine.

> **Note:** For performance reasons, SSHFS is best used for single file edits and uploading/downloading content. If you need to use an application that bulk reads/write to many files at once (like a local source control tool), [rsync](#using-rsync-to-maintain-a-local-copy-of-your-source-code) is a better choice.

**macOS / Linux**:

On Linux, you can use your distribution's package manager to install SSHFS. For Debian/Ubuntu: `sudo apt-get install sshfs`

> **Note:** WSL 1 does not support FUSE or SSHFS, so the instructions differ for Windows currently. **WSL 2 does include FUSE and SSHFS support**, so this will change soon.

On macOS, you can install SSHFS using [Homebrew](https://brew.sh/):

```bash
brew install --cask macfuse
brew install gromgit/fuse/sshfs-mac
brew link --overwrite sshfs-mac
```

In addition, if you would prefer not to use the command line to mount the remote filesystem, you can also install [SSHFS GUI](https://github.com/dstuecken/sshfs-gui).

To use the command line, run the following commands from a local terminal (replacing `user@hostname` with the remote user and hostname / IP):

```bash
export USER_AT_HOST=user@hostname
# Make the directory where the remote filesystem will be mounted
mkdir -p "$HOME/sshfs/$USER_AT_HOST"
# Mount the remote filesystem
sshfs "$USER_AT_HOST:" "$HOME/sshfs/$USER_AT_HOST" -ovolname="$USER_AT_HOST" -p 22  \
    -o workaround=nonodelay -o transform_symlinks -o idmap=user  -C
```

This will make your home folder on the remote machine available under the `~/sshfs`. When you are done, you can unmount it using your OS's Finder / file explorer or by using the command line:

```bash
umount "$HOME/sshfs/$USER_AT_HOST"
```

**Windows:**

Follow these steps:

1. On Linux, add `.gitattributes` file to your project to **force consistent line endings** between Linux and Windows to avoid unexpected issues due to CRLF/LF differences between the two operating systems. See [Resolving Git line ending issues](#resolving-git-line-ending-issues-in-wsl-resulting-in-many-modified-files) for details.

2. Next, install [SSHFS-Win](https://github.com/billziss-gh/sshfs-win) using [Chocolatey](https://chocolatey.org/): `choco install sshfs`

3. Once you've installed SSHFS for Windows, you can use the File Explorer's **Map Network Drive...** option with the path `\\sshfs\user@hostname`, where `user@hostname` is your remote user and hostname / IP. You can script this using the command prompt as follows: `net use /PERSISTENT:NO X: \\sshfs\user@hostname`

4. Once done, disconnect by right-clicking on the drive in the File Explorer and selecting **Disconnect**.

### Connect to a remote host from the terminal

Once a host has been configured, you can connect to it directly from the terminal by passing a remote URI.

For example, to connect to `remote_server` and open the `/code/my_project` folder, run:

```bash
code --remote ssh-remote+remote_server /code/my_project
```

We need to do some guessing on whether the input path is a file or a folder. If it has a file extension, it is considered a file.

To force that a folder is opened, add slash to the path or use:

`code --folder-uri vscode-remote://ssh-remote+remote_server/code/folder.with.dot`

To force that a file is opened, add `--goto` or use:

`code --file-uri vscode-remote://ssh-remote+remote_server/code/fileWithoutExtension`

### Using rsync to maintain a local copy of your source code

An alternative to [using SSHFS to access remote files](#using-sshfs-to-access-files-on-your-remote-host) is to [use `rsync`](https://rsync.samba.org/) to copy the entire contents of a folder on remote host to your local machine. The `rsync` command will determine which files need to be updated each time it is run, which is far more efficient and convenient than using something like `scp` or `sftp`. This is primarily something to consider if you really need to use multi-file or performance intensive local tools.

The `rsync` command is available out of box on macOS and can be installed using Linux package managers (for example `sudo apt-get install rsync` on Debian/Ubuntu). For Windows, you'll need to either use [WSL](https://learn.microsoft.com/windows/wsl/install) or [Cygwin](https://www.cygwin.com/) to access the command.

To use the command, navigate to the folder you want to store the synched contents and run the following replacing `user@hostname` with the remote user and hostname / IP and `/remote/source/code/path` with the remote source code location.

On **macOS, Linux, or inside WSL**:

```bash
rsync -rlptzv --progress --delete --exclude=.git "user@hostname:/remote/source/code/path" .
```

Or using **WSL from PowerShell on Windows**:

```powershell
wsl rsync -rlptzv --progress --delete --exclude=.git "user@hostname:/remote/source/code/path" "`$(wslpath -a '$PWD')"
```

You can rerun this command each time you want to get the latest copy of your files and only updates will be transferred. The `.git` folder is intentionally excluded both for performance reasons and so you can use local Git tools without worrying about the state on the remote host.

To push content, reverse the source and target parameters in the command. However, **on Windows** you should add a `.gitattributes` file to your project to **force consistent line endings** before doing so. See [Resolving Git line ending issues](#resolving-git-line-ending-issues-in-wsl-resulting-in-many-modified-files) for details.

```bash
rsync -rlptzv --progress --delete --exclude=.git . "user@hostname:/remote/source/code/path"
```

### Cleaning up the VS Code Server on the remote

The SSH extension provides a command for cleaning up the VS Code Server from the remote machine, **Remote-SSH: Uninstall VS Code Server from Host...**. The command does two things: it kills any running VS Code Server processes and it deletes the folder where the server was installed.

If you want to run these steps manually, or if the command isn't working for you, you can run a script like this:

```bash
# Kill server processes
kill -9 `ps aux | \grep vscode-server | \grep USER | \grep -v grep | awk '{print $2}'`
# Delete related files and folder
rm -rf $HOME/.vscode-server # Or ~/.vscode-server-insiders
```

The VS Code Server was previously installed under `~/.vscode-remote` so you can check that location too.

### SSH into a remote WSL 2 host

You may want to use SSH to connect to a WSL distro running on your remote machine. Check out [this guide](https://www.hanselman.com/blog/the-easy-way-how-to-ssh-into-bash-and-wsl2-on-windows-10-from-an-external-machine) to learn how to SSH into Bash and WSL 2 on Windows 10 from an external machine.

## Container tips

This section includes some tips and tricks for getting the Dev Containers extension up and running in different environments.

If you are running into Docker issues or would prefer not to run Docker locally, you may want to try the preview of [GitHub Codespaces managed cloud-based environments](https://github.com/features/codespaces). Over time this service will support an increasing number of `devcontainer.json` properties and you can also use its browser-based editor in addition to VS Code.

### Docker Desktop for Windows tips

[Docker Desktop](https://www.docker.com/products/docker-desktop) for Windows works well in most setups, but there are a few "gotchas" that can cause problems. Here are some tips on avoiding them:

1. **Consider using the new Docker WSL 2 back-end on Windows 10 (2004+).** If you are using [Docker Desktop's WSL 2 back-end](https://aka.ms/vscode-remote/containers/docker-wsl2), you can you to open folders inside WSL as well as locally. Containers are also shared between Windows and inside WSL and this new engine is less susceptible to file sharing issues. See the [quick start](/docs/remote/containers.md#open-a-wsl-2-folder-in-a-container-on-windows) for details.

2. **Switch out of "Linux Containers on Windows (LCOW)" mode.** While disabled by default, recent versions of Docker support [Linux Containers on Windows (LCOW)](https://learn.microsoft.com/virtualization/windowscontainers/deploy-containers/linux-containers) that can allow you to use both Windows and Linux containers at the same time. However, this is a new feature, so you may encounter issues and the Dev Containers extension only supports Linux containers currently. You can switch out of LCOW mode at any time by right-clicking on the Docker task bar item and selecting **Switch to Linux Containers...** from the context menu.

3. **Make sure your firewall allows Docker to set up a shared drive.** Docker only needs to connect between two machine local IPs, but some firewall software may still block any drive sharing or the needed ports. See [this Docker KB article](https://success.docker.com/article/error-a-firewall-is-blocking-file-sharing-between-windows-and-the-containers) for next steps on resolving this problem.

Here are some tips that applied to older versions of Docker for Windows but should now be resolved. If you run into strage behaviors due to a possible regression, these tips have solved problems in the past.

1. **Use an AD domain account or local administrator account when sharing drives. Do not use an AAD (email-based) account.** AAD (email-based) accounts have well-known issues, as documented in Docker [issue #132](https://github.com/docker/for-win/issues/132) and [issue #1352](https://github.com/docker/for-win/issues/1352). If you must use an AAD account, create a separate local administrator account on your machine that you use purely for the purpose of sharing drives. Follow  the [steps in this blog post](https://blogs.msdn.microsoft.com/stevelasker/2016/06/14/configuring-docker-for-windows-volumes/) to get everything set up.

2. **Stick with alphanumeric passwords to avoid drive sharing problems.** When asked to share your drives on Windows, you will be prompted for the username and password of an account with admin privileges on the machine. If you are warned about an incorrect username or password, this may be due to special characters in the password. For example, `!`, `[` and `]` are known to cause issues. Change your password to alphanumeric characters to resolve. See this issue about [Docker volume mounting problems](https://github.com/moby/moby/issues/23992#issuecomment-234979036) for details.

3. **Use your Docker ID to sign in to Docker (not your email).** The Docker CLI only supports using your Docker ID, so using your email can cause problems. See Docker [issue #935](https://github.com/docker/hub-feedback/issues/935#issuecomment-300361781) for details.

If you are still having trouble, see the [Docker Desktop for Windows troubleshooting guide](https://docs.docker.com/docker-for-windows/troubleshoot/#volumes).

### Enabling file sharing in Docker Desktop

The VS Code [Dev Containers](https://aka.ms/vscode-remote/download/containers) extension can only automatically mount your source code into a container if your code is in a folder or drive shared with Docker. If you open a dev container from a non-shared location, the container will successfully start but the workspace will be empty.

Note that this step is **not required** with [Docker Desktop's WSL 2 engine](https://aka.ms/vscode-remote/containers/docker-wsl2).

To change Docker's drive and folder sharing settings:

**Windows:**

1. Right-click on the Docker task bar item and select **Settings**.
2. Go to **Resources > File Sharing** and check the drive(s) where your source code is located.
3. If you see a message about your local firewall blocking the sharing action, see [this Docker KB article](https://success.docker.com/article/error-a-firewall-is-blocking-file-sharing-between-windows-and-the-containers) for next steps.

**macOS:**

1. Click on the Docker menu bar item and select **Preferences**.
2. Go to **Resources > File Sharing**. Confirm that the folder containing your source code is under one of the shared folders listed.

### Resolving Git line ending issues in containers (resulting in many modified files)

Since Windows and Linux use different default line endings, Git may report a large number of modified files that have no differences aside from their line endings. To prevent this from happening, you can disable line ending conversion using a `.gitattributes` file or globally on the Windows side.

Typically adding or modifying a  `.gitattributes` file in your repository is the most reliable way to solve this problem. Committing this file to source control will help others and allows you to vary behaviors by repository as appropriate. For example, adding the following to `.gitattributes` file to the root of your repository will force everything to be LF, except for Windows batch files that require CRLF:

```yaml
* text=auto eol=lf
*.{cmd,[cC][mM][dD]} text eol=crlf
*.{bat,[bB][aA][tT]} text eol=crlf
```

Note that this works in **Git v2.10+**, so if you are running into problems, be sure you've got a recent Git client installed. You can add other file types in your repository that require CRLF to this same file.

If you would prefer to still always upload Unix-style line endings (LF), you can use the `input` option.

```bash
git config --global core.autocrlf input
```

If you'd prefer to disable line-ending conversion entirely, run the following instead:

```bash
git config --global core.autocrlf false
```

Finally, you may need to clone the repository again for these settings to take effect.

### Avoid setting up Git in a container when using Docker Compose

See [Sharing Git credentials with your container](/docs/remote/containers.md#sharing-git-credentials-with-your-container) in the main containers article for information on resolving this issue.

### Resolving hangs when doing a Git push or sync from a Container

If you clone a Git repository using SSH and your SSH key has a passphrase, VS Code's pull and sync features may hang when running remotely.

Either use an SSH key without a passphrase, clone using HTTPS, or run `git push` from the command line to work around the issue.

### Resolving errors about missing Linux dependencies

Some extensions rely on libraries not found in the certain Docker images. See the [Containers](/docs/remote/create-dev-container.md#install-additional-software) article for a few options on resolving this issue.

### Speeding up containers in Docker Desktop

By default, Docker Desktop only gives containers a fraction of your machine capacity. In most cases, this is enough, but if you are doing something that requires more capacity, you can increase memory, CPU, or disk use.

First, try [stopping any running containers](/docs/remote/containers.md#managing-containers) you are no longer using.

If this doesn't solve your problem, you may want to see if CPU usage is actually the issue or if there is something else going on. An easy way to check this is to install the [Resource Monitor extension](https://marketplace.visualstudio.com/items?itemName=mutantdino.resourcemonitor&ssr=false#overview). When installed in a container, it provides information about capacity for your containers in the Status bar.

![Resource use Status bar](images/troubleshooting/resource-monitor.png)

If you'd like this extension to always be installed, add this to your `settings.json`:

```json
"remote.containers.defaultExtensions": [
    "mutantdino.resourcemonitor"
]
```

If you determine that you need to give your container more of your machine's capacity, follow these steps:

1. Right-click on the Docker task bar item and select **Settings** / **Preferences**.
2. Go to **Advanced** to increase CPU, Memory, or Swap.
3. On macOS, go to **Disk** to increase the amount of disk Docker is allowed to consume on your machine. On Windows, this is located under Advanced with the other settings.

Finally, if your container is **doing disk intensive** operations or you are just looking for faster response times, see [Improving container disk performance](/remote/advancedcontainers/improve-performance.md) for tips. VS Code's defaults optimize for convenience and universal support, but can be optimized.

### Cleaning out unused containers and images

If you see an error from Docker reporting that you are out of disk space, you can typically resolve this by cleaning out unused containers and images. There are a few ways to do this:

**Option 1: Use the Remote Explorer**

You can delete containers by selecting the **Remote Explorer**, right-click on the container you want to remove, and select **Remove Container**.

![Remote Explorer screenshot](images/containers/containers-explorer-remove.png)

However, this does not clean up any images you may have downloaded, which can clutter up your system.

**Option 2: Use the Docker extension**

1. Open a **local** window in VS Code (**File > New Window**).

2. Install the [Docker extension](https://marketplace.visualstudio.com/items?itemName=ms-azuretools.vscode-docker) from the Extensions view if not already present.

3. You can then go to the Docker view and expand the **Containers** or **Images** node, right-click, and select **Remove Container / Image**.

     ![Docker Explorer screenshot](images/containers/docker-remove.png)

**Option 3: Use the Docker CLI to pick containers to delete**

1. Open a **local** terminal/command prompt (or use a local window in VS Code).
2. Type `docker ps -a` to see a list of all containers.
3. Type `docker rm <Container ID>` from this list to remove a container.
4. Type `docker image prune` to remove any unused images.

If `docker ps` does not provide enough information to identify the container you want to delete, the following command will list all development containers managed by VS Code and the folder used to generate them.

```bash
docker ps -a --filter="label=vsch.quality" --format "table \{{.ID}}\t\{{.Status}}\t\{{.Image}}\tvscode-\{{.Label \"vsch.quality\"}}\t\{{.Label \"vsch.local.folder\"}}"
```

**Option 4: Use Docker Compose**

1. Open a **local** terminal/command prompt (or use a local window in VS Code).
2. Go to the directory with your `docker-compose.yml` file.
3. Type `docker-compose down` to stop and delete the containers. If you have more than one Docker Compose file, you can specify additional Docker Compose files with the `-f` argument.

**Option 4: Delete all containers and images that are not running:**

1. Open a **local** terminal/command prompt (or use a local window in VS Code).
2. Type `docker system prune --all`.

### Resolving Dockerfile build failures for images using Debian 8

When building containers that use images based on Debian 8/Jessie — such as older versions of the `node:8` image — you may encounter the following error:

```
...
W: Failed to fetch http://deb.debian.org/debian/dists/jessie-updates/InRelease  Unable to find expected entry 'main/binary-amd64/Packages' in Release file (Wrong sources.list entry or malformed file)
E: Some index files failed to download. They have been ignored, or old ones used instead.
...
```

This is a [well known issue](https://github.com/debuerreotype/docker-debian-artifacts/issues/66) caused by the Debian 8 being "archived". More recent versions of images typically resolve this problem, often by upgrading to Debian 9/Stretch.

There are two ways to resolve this error:

* **Option 1**: Remove any containers that depend on the image, remove the image, and then try building again. This should download an updated image that is not affected by the problem. See [cleaning out unused containers and images](#cleaning-out-unused-containers-and-images) for details.

* **Option 2**: If you don't want to delete your containers or images, add this line into your Dockerfile before any `apt` or `apt-get` command. It adds the needed source lists for Jessie:

    ```docker
    # Add archived sources to source list if base image uses Debian 8 / Jessie
    RUN cat /etc/*-release | grep -q jessie && printf "deb http://archive.debian.org/debian/ jessie main\ndeb-src http://archive.debian.org/debian/ jessie main\ndeb http://security.debian.org jessie/updates main\ndeb-src http://security.debian.org jessie/updates main" > /etc/apt/sources.list
    ```

### Resolving Docker Hub sign in errors when an email is used

The Docker CLI only supports using your Docker ID, so using your email to sign in can cause problems. See Docker [issue #935](https://github.com/docker/hub-feedback/issues/935#issuecomment-300361781) for details.

As a workaround, use your Docker ID to sign in to Docker rather than your email.

### High CPU utilization of Hyperkit on macOS

There is [known issue with Docker for Mac](https://github.com/docker/for-mac/issues/1759) that can drive high CPU spikes. In particular, high CPU usage occurring when watching files and building. If you see high CPU usage for `com.docker.hyperkit` in Activity Monitor while very little is going on in your dev container, you are likely hitting this issue. Follow the [Docker issue](https://github.com/docker/for-mac/issues/1759) for updates and fixes.

### Using an SSH tunnel to connect to a remote Docker host

The [Develop inside a container on a remote Docker Machine or SSH host](/remote/advancedcontainers/develop-remote-host.md) article covers how to setup VS Code when working with a remote Docker host. This is often as simple as setting the [Docker extension](https://marketplace.visualstudio.com/items?itemName=ms-azuretools.vscode-docker) `docker.host` property in `settings.json` or the `DOCKER_HOST` environment variable to a `ssh://` or `tcp://` URI.

However, you may run into situations where this does not work in your environment due to SSH configuration complexity or other limitations. In this case, an SSH tunnel can be used as a fallback.

**Using an SSH tunnel as a fallback option**

You can set up an SSH tunnel and forward the Docker socket from your remote host to your local machine.

Follow these steps:

1. Install an [OpenSSH compatible SSH client](/docs/remote/troubleshooting.md#installing-a-supported-ssh-client).

2. Update the [Docker extension](https://marketplace.visualstudio.com/items?itemName=ms-azuretools.vscode-docker)  `docker.host` property in your user or workspace `settings.json` as follows:

    ```json
    "docker.host":"tcp://localhost:23750"
    ```

3. Run the following command from a local terminal / PowerShell (replacing `user@hostname` with the remote user and hostname / IP for your server):

    ```bash
    ssh -NL localhost:23750:/var/run/docker.sock user@hostname
    ```

VS Code will now be able to [attach to any running container](/docs/remote/attach-container.md) on the remote host. You can also [use specialized, local `devcontainer.json` files to create / connect to a remote dev container](/remote/advancedcontainers/develop-remote-host.md#converting-an-existing-or-predefined-devcontainerjson).

Once you are done, press `kbstyle(Ctrl+C)` in the terminal / PowerShell to close the tunnel.

> **Note:** If the `ssh` command fails, you may need to `AllowStreamLocalForwarding` on your SSH host.
>
> 1. Open `/etc/ssh/sshd_config` in an editor  (like Vim, nano, or Pico) on the **SSH host** (not locally).
> 2. Add the setting  `AllowStreamLocalForwarding yes`.
> 3. Restart the SSH server (on Ubuntu, run `sudo systemctl restart sshd`).
> 4. Retry.

### Persisting user profile

You can use the `mounts` property to persist the user profile (to keep things like shell history) in your dev container across rebuilds.

```json
    "mounts": [
        "source=profile,target=/root,type=volume",
        "target=/root/.vscode-server,type=volume"
    ],
```

The above code first creates a named volume called `profile` mounted to `/root`, which will survive a rebuild. It next creates an anonymous volume mounted to `/root/.vscode-server` that gets destroyed on rebuild, which allows VS Code to reinstall extensions and dotfiles.

### Advanced container configuration tips

See the [Advanced container configuration](/remote/advancedcontainers/overview.md) articles for information on the following topics:

* [Adding environment variables](/remote/advancedcontainers/environment-variables.md)
* [Adding another local file mount](/remote/advancedcontainers/add-local-file-mount.md)
* [Changing or removing the default source code mount](/remote/advancedcontainers/change-default-source-mount.md)
* [Improving container disk performance](/remote/advancedcontainers/improve-performance.md)
* [Adding a non-root user to your dev container](/remote/advancedcontainers/add-nonroot-user.md)
* [Avoiding extension reinstalls on container rebuild](/remote/advancedcontainers/avoid-extension-reinstalls.md)
* [Setting the project name for Docker Compose](/remote/advancedcontainers/set-docker-compose-project-name.md)
* [Using Docker or Kubernetes from inside a container](/remote/advancedcontainers/use-docker-kubernetes.md)
* [Connecting to multiple containers at once](/remote/advancedcontainers/connect-multiple-containers.md)
* [Developing inside a container on a remote Docker Machine or SSH host](/remote/advancedcontainers/develop-remote-host.md)
* [Reducing Dockerfile build warnings](/remote/advancedcontainers/reduce-docker-warnings.md)

## WSL tips

### First time start: VS Code Server prerequisites

Some WSL Linux distributions are lacking libraries that are required by the VS Code server to start up. You can add additional libraries into your Linux distribution by using its package manager.

#### Debian and Ubuntu

Open the Debian or Ubuntu WSL shell to add `wget` and `ca-certificates`:

```sh
sudo apt-get update && sudo apt-get install wget ca-certificates
```

#### Alpine

Open the Alpine WSL shell as root (`wsl -d Alpine -u root`) to add `libstdc++`:

```sh
apk update && apk add libstdc++
```

On Windows 10 April 2018 Update (build 1803) and older, `/bin/bash` is required:

```sh
apk update && apk add bash
```

### Selecting the distribution used by the WSL extension

**WSL: New Window** will open the WSL distro registered as default.

To open a non-default distro, run `code .` from the WSL shell of the distro to use or use **WSL: New Window using Distro**.

 With WSL versions older than Windows 10, May 2019 Update (version 1903), the WSL command can only use the **default distro**. For this reason, the WSL extension might prompt you if you agree to change the default distro.

You can always use [wslconfig.exe](https://learn.microsoft.com/windows/wsl/wsl-config) to change your default.

For example:

```bat
wslconfig /setdefault Ubuntu
```

You can see which distributions you have installed by running:

```bat
wslconfig /l
```

### Configure the environment for the server startup

When the WSL extension starts the VS Code server in WSL, it does not run any shell configuration scripts. This was done to avoid that custom configuration scripts can prevent the startup.

If you need to configure the startup environment, you can use the environment setup script as described [here](/docs/remote/wsl.md#advanced-environment-setup-script).

### Configure the environment for the remote extension host

The environment for the remote extension host and terminal are based on the default shell's configuration scripts. To evaluate the environment variables for the remote extension host process, the server creates an instance of the default shell as an **interactive login shell**. It probes the environment variables from it and uses them as the initial environment for the remote extension host process. The values of environment variables therefore depend on what shell is configured as the default and the content of the configuration scripts for that shell.

See [Unix shell initialization](https://github.com/rbenv/rbenv/wiki/unix-shell-initialization) for an overview of each shell's configuration scripts. Most WSL distributions have `/bin/bash` configured as the default shell. `/bin/bash` will look for startup files under `/etc/profile` first and for any startup files under `~/.bash_profile`, `~/.bash_login`, `~/.profile`.

To change the default shell of a WSL distro, follow the instructions of [this blog post](https://medium.com/@vinhp/set-and-use-zsh-as-default-shell-in-wsl-on-windows-10-the-right-way-4f30ed9592dc).

### Fixing problems with the code command not working

If typing `code` from a WSL terminal on Window does not work because `code` cannot be found, you may be missing some key locations from your PATH in WSL.

Check by opening a WSL terminal and typing `echo $PATH`. You should see VS Code install path listed. By default, this would be:

```bash
/mnt/c/Users/Your Username/AppData/Local/Programs/Microsoft VS Code/bin
```

But, if you used the **System Installer**, the install path is:

```bash
/mnt/c/Program Files/Microsoft VS Code/bin
```

...or...

```bash
/mnt/c/Program Files (x86)/Microsoft VS Code/bin
```

It's a feature of WSL that paths are inherited from the PATH variable in Windows. To change the Windows PATH variable, use the **Edit environment variables for your account** command from the start menu in Windows.

If you have disabled the path sharing feature, edit your `.bashrc`, add the following, and start a new terminal:

```bash
WINDOWS_USERNAME="Your Windows Alias"

export PATH="$PATH:/mnt/c/Windows/System32:/mnt/c/Users/${WINDOWS_USERNAME}/AppData/Local/Programs/Microsoft VS Code/bin"
# or...
# export PATH="$PATH:/mnt/c/Program Files/Microsoft VS Code/bin"
# or...
# export PATH="$PATH:/mnt/c/Program Files (x86)/Microsoft VS Code/bin"

```

> **Note:** Be sure to quote or escape space characters in the directory names.

### Finding problems with the 'code' command

If typing `code` from a Windows command prompt does not launch VS Code, you can help us diagnose the problem by running `VSCODE_WSL_DEBUG_INFO=true code .`.

Please file an issue and attach the full output.

### Finding problems starting or connected to the server

When the WSL window fails to connect to the remote server, you can get more information in the WSL log. When filing an issue, it is important to always send the full content of the WSL log.

Open the WSL log by running the command **WSL: Open Log**. The log will show in the terminal view under the WSL tab.

![WSL Log](images/troubleshooting/wsl-log.png)

To get even more verbose logging, enable the setting `remote.WSL.debug` in the user settings.

### The server fails to start with a segmentation fault

You can help us investigate this problem by sending us the core dump file. To get the core dump file, follow these steps:

<<<<<<< HEAD
* Open a Windows command prompt,
* run `code --locate-extension ms-vscode-remote.remote-wsl` to determine the Remote-WSL extension folder.
=======
In a Windows command prompt:

* Run `code --locate-extension ms-vscode-remote.remote-wsl` to determine the WSL extension folder.
>>>>>>> cdc1b80a
* `cd` to the path that is returned.
* Open the `wslServer.sh` script with VS Code, `code .\scripts\wslServer.sh`.
* Before the last line (before `"$VSCODE_REMOTE_BIN/$COMMIT/bin/$SERVER_APPNAME" "$@"`), add
`ulimit -C unlimited`.
* Start the WSL window running the remote server and wait for the segmentation fault.

The core file will be in the WSL extension folder from above.

### I see EACCESS: permission denied error trying to rename a folder in the open workspace

This is a known problem with the WSL file system implementation ([Microsoft/WSL#3395](https://github.com/microsoft/WSL/issues/3395), [Microsoft/WSL#1956](https://github.com/microsoft/WSL/issues/1956)) caused by the file watcher active by VS Code. The issue will only be fixed in WSL 2.

To avoid the issue, set `remote.WSL.fileWatcher.polling` to true. However, polling based has a performance impact for large workspaces.

For large workspace you may want to increase the polling interval, `remote.WSL.fileWatcher.pollingInterval`, and control the folders that are watched with `files.watcherExclude`.

[WSL 2](https://learn.microsoft.com/windows/wsl/compare-versions#whats-new-in-wsl-2) does not have that file watcher problem and is not affected by the new setting.

### Resolving Git line ending issues in WSL (resulting in many modified files)

Since Windows and Linux use different default line endings, Git may report a large number of modified files that have no differences aside from their line endings. To prevent this from happening, you can disable line-ending conversion using a `.gitattributes` file or globally on the Windows side.

Typically adding or modifying a  `.gitattributes` file in your repository is the most reliable way to solve this problem. Committing this file to source control will help others and allows you to vary behaviors by repository as appropriate. For example, adding the following to `.gitattributes` file to the root of your repository will force everything to be LF, except for Windows batch files that require CRLF:

```yaml
* text=auto eol=lf
*.{cmd,[cC][mM][dD]} text eol=crlf
*.{bat,[bB][aA][tT]} text eol=crlf
```

Note that this works in **Git v2.10+**, so if you are running into problems, be sure you've got a recent Git client installed. You can add other file types in your repository that require CRLF to this same file.

If you would prefer to still always upload Unix-style line endings (LF), you can use the `input` option.

```bash
git config --global core.autocrlf input
```

If you'd prefer to disable line-ending conversion entirely, run the following instead:

```bash
git config --global core.autocrlf false
```

Finally, you may need to clone the repository again for these settings to take effect.

### Sharing Git credentials between Windows and WSL

If you use HTTPS to clone your repositories and **have a [credential helper configured](https://help.github.com/articles/caching-your-github-password-in-git) in Windows**, you can share this with WSL so that passwords you enter are persisted on both sides. (Note that this does not apply to using SSH keys.)

Just follow these steps:

1. Configure the credential manager on Windows by running the following in a **Windows command prompt** or **PowerShell**:

    ```bat
     git config --global credential.helper wincred
    ```

2. Configure WSL to use the same credential helper, but running the following in a **WSL terminal**:

    ```bash
     git config --global credential.helper "/mnt/c/Program\ Files/Git/mingw64/libexec/git-core/git-credential-wincred.exe"
    ```

Any password you enter when working with Git on the Windows side will now be available to WSL and vice versa.

### Resolving hangs when doing a Git push or sync from WSL

If you clone a Git repository using SSH and your SSH key has a passphrase, VS Code's pull and sync features may hang when running remotely.

Either use an SSH key without a passphrase, clone using HTTPS, or run `git push` from the command line to work around the issue.

## GitHub Codespaces tips

For tips and questions about [GitHub Codespaces](https://github.com/features/codespaces), see the [GitHub Codespaces documentation](https://docs.github.com/github/developing-online-with-codespaces). You can also check out the [known web limitations and adaptations](/docs/remote/codespaces.md#known-limitations-and-adaptations) that may impact your Codespaces.

## Extension tips

While many extensions will work unmodified, there are a few issues that can prevent certain features from working as expected. In some cases, you can use another command to work around the issue, while in others, the extension may need to be modified. This section provides a quick reference for common issues and tips on resolving them. You can also refer to the main extension article on [Supporting Remote Development](/api/advanced-topics/remote-extensions) for an in-depth guide on modifying extensions to support remote extension hosts.

### Resolving errors about missing dependencies

Some extensions rely on libraries not found in the basic install of certain WSL Linux distributions. You can add additional libraries into your Linux distribution by using its package manager. For Ubuntu and Debian based distributions, run `sudo apt-get install <package>` to install the needed libraries. Check the documentation for your extension or the runtime that is mentioned in the error message for additional installation details.

### Local absolute path settings fail when applied remotely

VS Code's local user settings are reused when you connect to a remote endpoint. While this keeps your user experience consistent, you may need to vary absolute path settings between your local machine and each host / container / WSL since the target locations are different.

**Resolution:** You can set endpoint-specific settings after you connect to a remote endpoint by running the **Preferences: Open Remote Settings** command from the Command Palette (`kbstyle(F1)`) or by selecting the **Remote** tab in the Settings editor. These settings will override any local settings you have in place whenever you connect.

### Need to install local VSIX on remote endpoint

Sometimes you want to install a local VSIX on a remote machine, either during development or when an extension author asks you to try out a fix.

**Resolution:** Once you have connected to an SSH host, container, or WSL, you can install the VSIX the same way you would locally. Run the **Extensions: Install from VSIX...** command from the Command Palette (`kbstyle(F1)`). You may also want to add `"extensions.autoUpdate": false` to `settings.json` to prevent auto-updating to the latest Marketplace version. See [Supporting Remote Development](/api/advanced-topics/remote-extensions) for more information on developing and testing extensions in a remote environment.

### Browser does not open locally

Some extensions use external node modules or custom code to launch a browser window. Unfortunately, this may cause the extension to launch the browser remotely instead of locally.

**Resolution:** The extension can use the `vscode.env.openExternal` API to resolve this problem. See the [extension author's guide](/api/advanced-topics/remote-extensions#opening-something-in-a-local-browser-or-application) for details.

### Clipboard does not work

Some extensions use node modules like `clipboardy` to integrate with the clipboard. Unfortunately, this may cause the extension to incorrectly integrate with the clipboard on the remote side.

**Resolution:** The extension can switch to the VS Code clipboard API to resolve the problem. See the [extension author's guide](/api/advanced-topics/remote-extensions#using-the-clipboard) for details.

### Cannot access local web server from browser or application

When working inside a container, SSH host, or through GitHub Codespaces, the port the browser is connecting to may be blocked.

**Resolution:** Extensions can use the `vscode.env.openExternal` or `vscode.env.asExternalUri` APIs (which automatically forwards localhost ports) to resolve this problem. See the [extension author's guide](/api/advanced-topics/remote-extensions#opening-something-in-a-local-browser-or-application) for details. As a workaround, use the **Forward a Port** command to do so manually.

### Webview contents do not appear

If the extension's webview content uses an `iframe` to connect to a local web server, the port the webview is connecting to may be blocked. In addition, if the extension hard codes `vscode-resource://` URIs instead of using `asWebviewUri`, content may not appear in the Codespaces browser editor.

**Resolution:** The extension can use the `webview.asWebviewUri` to resolve issues with `vscode-resource://` URIs.

If ports are being blocked, the best approach is to instead use the [webview message passing](/api/extension-guides/webview#scripts-and-message-passing) API. As a workaround, `vscode.env.asExternalUri`  can be used allow the webview to connect to spawned localhost web servers from VS Code. However, this is currently blocked for the Codespaces browser-based editor (only) by [MicrosoftDocs/vscodespaces#11](https://github.com/MicrosoftDocs/vscodespaces/issues/11). See the [extension author's guide](/api/advanced-topics/remote-extensions#workarounds-for-using-localhost-from-a-webview) for details on the workaround.

### Blocked localhost ports

If you are trying to connect to a localhost port from an external application, the port may be blocked.

**Resolution:** VS Code 1.40 introduced a new `vscode.env.asExternalUri` API for extensions to programmatically forward arbitrary ports.  See the [extension author's guide](/api/advanced-topics/remote-extensions#forwarding-localhost) for details. As a workaround, you can use the **Forward a Port** command to do so manually.

### Errors storing extension data

Extensions may try to persist global data by looking for the `~/.config/Code` folder on Linux. This folder may not exist, which can cause the extension to throw errors like `ENOENT: no such file or directory, open '/root/.config/Code/User/filename-goes-here`.

**Resolution:** Extensions can use the `context.globalStoragePath` or `context.storagePath` property to resolve this problem. See the [extension author's guide](/api/advanced-topics/remote-extensions#persisting-extension-data-or-state) for details.

### Cannot sign in / have to sign in each time I connect to a new endpoint

Extensions that require sign in may persist secrets using their own code. This code can fail due to missing dependencies. Even if it succeeds, the secrets will be stored remotely, which means you have to sign in for every new endpoint.

**Resolution:** Extensions can use the `keytar` node module to solve this problem. See the [extension author's guide](/api/advanced-topics/remote-extensions#persisting-secrets) for details.

### An incompatible extension prevents VS Code from connecting

If an incompatible extension has been installed on a remote host, container, or in WSL, we have seen instances where the VS Code Server hangs or crashes due to the incompatibility. If the extension activates right away, this can prevent you from connecting and being able to uninstall the extension.

**Resolution:** Manually delete the remote extensions folder by following these steps:

1. For containers, ensure your `devcontainer.json` no longer includes a reference to the faulty extension.

2. Next, use a separate terminal / command prompt to connect to the remote host, container, or WSL.

   * If SSH or WSL, connect to the environment accordingly (run `ssh` to connect to the server or open WSL terminal).
   * If using a container, identify the container ID by calling `docker ps -a` and looking through the list for an image with the correct name. If the container is stopped, run `docker run -it <id> /bin/sh`. If it is running, run `docker exec -it <id> /bin/sh`.

3. Once you are connected, run `rm -rf ~/.vscode-server/extensions` for VS Code stable and/or `rm -rf ~/.vscode-server-insiders/extensions` for VS Code Insiders to remove all extensions.

### Extensions that ship or acquire pre-built native modules fail

Native modules bundled with (or dynamically acquired for) a VS Code extension must be recompiled [using Electron's `electron-rebuild`](https://electronjs.org/docs/tutorial/using-native-node-modules). However, VS Code Server runs a standard (non-Electron) version of Node.js, which can cause binaries to fail when used remotely.

**Resolution:** Extensions need to be modified to solve this problem. They will need to include (or dynamically acquire) both sets of binaries (Electron and standard Node.js) for the "modules" version in Node.js that VS Code ships and then check to see if `context.executionContext === vscode.ExtensionExecutionContext.Remote` in their activation function to set up the correct binaries. See the [extension author's guide](/api/advanced-topics/remote-extensions#using-native-node.js-modules) for details.

### Extension only fails on non-x86_64 hosts or Alpine Linux

If an extension works on Debian 9+, Ubuntu 16.04+, or RHEL / CentOS 7+ remote SSH hosts, containers, or WSL, but fails on supported non-x86_64 hosts (for example, ARMv7l) or Alpine Linux containers, the extension may only include native code or runtimes that do not support these platforms. For example, the extensions may only include x86_64 compiled versions of native modules or runtimes. For Alpine Linux, the included native code or runtimes may not work due to [fundamental differences](https://wiki.musl-libc.org/functional-differences-from-glibc.html) between how `libc` is implemented in Alpine Linux (`musl`) and other distributions (`glibc`).

**Resolution:**
Extensions will need to opt-in to supporting these platforms by compiling / including binaries for these additional targets. It is important to note that some third-party npm modules may also include native code that can cause this problem. So, in some cases you may need to work with the npm module author to add additional compilation targets. See the [extension author's guide](/api/advanced-topics/remote-extensions#supporting-nonx8664-hosts-or-alpine-linux-containers) for details.

### Extensions fail due to missing modules

Extensions that rely on Electron or VS Code base modules (not exposed by the extension API) without providing a fallback can fail when running remotely. You may see errors in the Developer Tools console like `original-fs` not being found.

**Resolution:** Remove the dependency on an Electron module or provide a fallback. See the [extension author's guide](/api/advanced-topics/remote-extensions#avoid-using-electron-modules) for details.

### Cannot access / transfer remote workspace files to local machines

Extensions that open workspace files in external applications may encounter errors because the external application cannot directly access the remote files.

**Resolution:** If you create a "UI" extension designed to run locally, you can use the `vscode.workspace.fs` API to interact with the remote workspace filesystem. You can then make this a dependency of your "Workspace" extension and invoke it using a command as needed. See the [extension author's guide](/api/advanced-topics/remote-extensions) for details on different types of extensions and how to use commands to communicate between them.

### Cannot access attached device from extension

Extensions that access locally attached devices will be unable to connect to them when running remotely.

**Resolution:** None currently. We are investigating the best approach to solve this problem.

## Questions and feedback

### Reporting issues

If you run into an issue with one of the remote development extensions, it's important to collect the correct logs so that we'll be able to help [diagnose your issue](https://aka.ms/vscode-remote/issues/new).

Each remote extension has a command to view its logs.

You can get the Remote - SSH extension logs with **Remote-SSH: Show Log** from the Command Palette (`kbstyle(F1)`). When reporting Remote - SSH issues, please also verify if you're able to SSH into your machine from an external terminal (not using Remote - SSH).

Similarly, you can get the Dev Containers extension logs with **Dev Containers: Show Container Log**.

Like the two above, you can get the WSL extension logs with **WSL: Show Log**. Also check whether your issue is being tracked upstream in the [WSL repo](https://github.com/microsoft/WSL/issues) (and is not due to the WSL extension).

If you're experiencing issues using other extensions remotely (for example, other extensions aren't loading or installing properly in a remote context), it's helpful to grab the log from the **Remote Extension Host** output channel (**Output: Focus on Output View**), and select **Log (Remote Extension Host)** from the dropdown.

> **Note**: If you only see **Log (Extension Host)**, this is the local extension host, and the remote extension host didn't launch. This is because the log channel is created only after the log file is created, so if the remote extension host does not launch, the remote extension host log file was not created and is not shown in the Output view. This is still helpful information to include in your issue.

### Remote question and feedback resources

We have a variety of other remote resources:

* See [Remote Development FAQ](/docs/remote/faq.md).
* Search on [Stack Overflow](https://stackoverflow.com/questions/tagged/vscode-remote).
* Add a [feature request](https://aka.ms/vscode-remote/feature-requests) or [report a problem](https://aka.ms/vscode-remote/issues/new).<|MERGE_RESOLUTION|>--- conflicted
+++ resolved
@@ -918,14 +918,9 @@
 
 You can help us investigate this problem by sending us the core dump file. To get the core dump file, follow these steps:
 
-<<<<<<< HEAD
-* Open a Windows command prompt,
-* run `code --locate-extension ms-vscode-remote.remote-wsl` to determine the Remote-WSL extension folder.
-=======
 In a Windows command prompt:
 
 * Run `code --locate-extension ms-vscode-remote.remote-wsl` to determine the WSL extension folder.
->>>>>>> cdc1b80a
 * `cd` to the path that is returned.
 * Open the `wslServer.sh` script with VS Code, `code .\scripts\wslServer.sh`.
 * Before the last line (before `"$VSCODE_REMOTE_BIN/$COMMIT/bin/$SERVER_APPNAME" "$@"`), add
