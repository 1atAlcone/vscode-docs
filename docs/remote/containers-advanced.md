--- conflicted
+++ resolved
@@ -4,7 +4,7 @@
 TOCTitle: Advanced Containers
 PageTitle: Advanced Container Configuration
 ContentId: f180ac25-1d59-47ec-bad2-3ccbf214bbd8
-MetaDescription: Advanced setup for using the VS Code Remote - Containers extension
+MetaDescription: Advanced seatup for using the VS Code Remote - Containers extension
 DateApproved: 9/4/2019
 ---
 # Advanced Container Configuration
@@ -144,41 +144,18 @@
     "workspaceFolder": "/workspace",
     "runArgs": [
         "-u", "node",
-        "-v", "try-node-node_modules:/workspacee/node_modules"
+        "-v", "try-node-node_modules:/workspace/node_modules"
     ],
     "postCreateCommand": "sudo chown node:node node_modules"
     ```
 
-<<<<<<< HEAD
     This second step is not required if you will be running in the container as `root`.
-=======
-```json
-"workspaceMount": "src=${localWorkspaceFolder},dst=/workspace,type=bind,consistency=cached",
-"workspaceFolder": "/workspace",
-"runArgs": [
-    "-u", "node",
-    "-v", "try-node-node_modules:/workspace/node_modules"
-],
-"postCreateCommand": "sudo chown node:node node_modules"
-```
->>>>>>> f08eff76
 
 If you've already built the container and connected to it, run **Remote-Containers: Rebuild Container** from the Command Palette (`kbstyle(F1)`) to pick up the change. Otherwise run **Remote-Containers: Open Folder in Container...** to connect to the container.
 
 **Docker Compose**:
 
-<<<<<<< HEAD
 The steps are identical for Docker Compose, but the volume mount configuration is simply placed in a different file.
-=======
-```yaml
-version: '3'
-services:
-  your-service-name-here:
-    volumes:
-       # Or wherever you've mounted your source code
-      - .:/workspace
-      - try-node-node_modules:/workspace/node_modules
->>>>>>> f08eff76
 
 1. In your Docker Compose file (or an [extended one](/docs/remote/containers.md#extending-your-docker-compose-file-for-development)), add a named local volume mount to the `node_modules` sub-folder for the appropriate service(s). For example:
 
