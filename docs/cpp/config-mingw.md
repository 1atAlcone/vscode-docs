--- conflicted
+++ resolved
@@ -169,32 +169,12 @@
 The `command` setting specifies the program to run; in this case that is g++.
 The `args` array specifies the command-line arguments that will be passed to g++. These arguments must be specified in the order expected by the compiler.
 
-<<<<<<< HEAD
 This task tells g++ to take the active file (`${file}`), compile it, and create an executable file in the current directory (`${fileDirname}`) with the same name as the active file but with the `.exe` extension (`${fileBasenameNoExtension}.exe`), resulting in `helloworld.exe` for our example.
 
 The `label` value is what you will see in the tasks list; you can name this whatever you like.
 
 From now on, the play button will read from `tasks.json` to figure out how to build and run your program. You can define multiple build tasks in `tasks.json`, and whichever task is marked as the default will be used by the play button.
-=======
-### Modifying tasks.json
-
-You can modify your `tasks.json` to build multiple C++ files by using an argument like `"${workspaceFolder}\\*.cpp"` instead of `${file}`. This will build all `.cpp` files in your current folder. You can also modify the output filename by replacing `"${fileDirname}\\${fileBasenameNoExtension}.exe"` with a hard-coded filename (for example `"${workspaceFolder}\\myProgram.exe"`).
-
-## Debug helloworld.cpp
-
-Next, you'll create a `launch.json` file to configure VS Code to launch the GDB debugger when you press `kb(workbench.action.debug.start)` to debug the program.
-
-1. From the main menu, choose **Run** > **Add Configuration...**. VS Code creates an empty `launch.json` file.
-2. Copy and paste the following configuration into `launch.json`:
-
-<!-- and then choose **C++ (GDB/LLDB)**.
-1. You'll then see a dropdown for various predefined debugging configurations. Choose **g++.exe build and debug active file**.
-
-![C++ debug configuration dropdown](images/mingw/build-and-debug-active-file.png)
-
-VS Code creates a `launch.json` file, opens it in the editor, and builds and runs 'helloworld'.
- -->
->>>>>>> e5929caa
+
 ```json
 "isDefault": true
 ```
