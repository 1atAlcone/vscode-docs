---
Order: 7
Area: python
TOCTitle: Unit Testing
ContentId: 9480bef3-4dfc-4671-a454-b9252567bc60
PageTitle: Unit Testing Python in Visual Studio Code
DateApproved: 04/18/2019
MetaDescription: Unit Testing Python in Visual Studio Code including the Test Explorer
MetaSocialImage: images/tutorial/social.png
---
# Python unit testing in Visual Studio Code

The [Python extension](https://marketplace.visualstudio.com/items?itemName=ms-python.python) supports unit testing with Python's built-in [unittest](https://docs.python.org/3/library/unittest.html) framework as well as [pytest](https://docs.pytest.org/en/latest/). [Nose](https://nose.readthedocs.io/en/latest/) is also supported, although the framework itself is in maintenance mode.

After [enabling a test framework](#enable-a-test-framework), use the **Python: Discover Unit Tests** command to [scan the project for tests](#test-discovery) according to the discovery patterns of the currently selected test framework. Once discovered, Visual Studio Code provides a variety of means to [run tests](#run-tests) and [debug tests](#debug-tests). VS Code displays unit test output in the **Python Test Log** panel, including errors caused when a test framework is not installed. With pytest, failed tests also appear in the **Problems** panel.

## A little background on unit testing

(If you're already familiar with unit testing, you can skip to the [walkthroughs](#example-test-walkthroughs).)

A *unit* is a specific piece of code to be tested, such as a function or a class. *Unit tests* are then other pieces of code that specifically exercise the code unit with a full range of different inputs, including boundary and edge cases.

For example, say you have a function to validate the format of an account number that a user enters in a web form:

```python
def validate_account_number_format(account_string):
    # Return false if invalid, true if valid
    # ...
```

Unit tests are concerned only with the unit's *interface*&mdash;its arguments and return values&mdash;not with its implementation (which is why no code is shown here in the function body; often you'd be using other well-tested libraries to help implement the function). In this example, the function accepts any string and returns true if that string contains a properly formatted account number, false otherwise.

To thoroughly test this function, you want to throw at it every conceivable input: valid strings, mistyped strings (off by one or two characters, or containing invalid characters), strings that are too short or too long, blank strings, null arguments, strings containing control characters (non-text codes), string containing HTML, strings containing injection attacks (such as SQL commands or JavaScript code), and so on. It's especially important to test security cases like injection attacks if the validated string is later used in database queries or displayed in the app's UI.

For each input, you then define the function's expected return value (or values). In this example, again, the function should return true for only properly formatted strings. (Whether the number itself is a real account is a different matter that would be handled elsewhere through a database query.)

With all the arguments and expected return values in hand, you now write the tests themselves, which are simply pieces of code that call the function with a particular input, then compare the actual return value with the expected return value (this comparison is called an *assertion*):

```python
# Import the code to be tested
import validator

# Import the unit test framework (this is a hypothetical module)
import test_framework

# This is a generalized example, not specific to a test framework
class Test_TestAccountValidator(test_framework.TestBaseClass):
    def test_validator_valid_string():
        # The exact assertion call depends on the framework as well
        assert(validate_account_number_format("1234567890"), true)

    # ...

    def test_validator_blank_string():
        # The exact assertion call depends on the framework as well
        assert(validate_account_number_format(""), false)

    # ...

    def test_validator_sql_injection():
        # The exact assertion call depends on the framework as well
        assert(validate_account_number_format("drop database master"), false)

    # ... tests for all other cases
```

The exact structure of the code depends on the unit test framework you're using, and specific examples are provided later in this article. In any case, as you can see, each test is very simple: invoke the function with an argument and assert the expected return value.

The combined results of all the tests is your test report, which tells you whether the function (the unit), is behaving as expected across all test cases. That is, when a unit passes all of its tests, you can be confident that it's functioning properly. (The practice of *test-driven development* is where you actually write the tests first, then write the code to pass more and more tests until all of them pass.)

Because unit tests are small, isolated piece of code (in unit testing you avoid external dependencies and use mock data or otherwise simulated inputs), they're quick and inexpensive to run. This characteristic means that you can run unit tests early and often. Developers typically run unit tests even before committing code to a repository; gated check-in systems can also run unit tests before merging a commit. Many continuous integration systems also run unit tests after every build. Running the unit test early and often means that you quickly catch *regressions,* which are unexpected changes in the behavior of code that previously passed all its unit tests. Because the test failure can easily be traced to a particular code change, it's easy to find and remedy the cause of the failure, which is undoubtedly better than discovering a problem much later in the process!

For a general background on unit testing, see [Unit Testing](https://wikipedia.org/wiki/Unit_testing) on Wikipedia. For a variety of useful unit test examples, see [https://github.com/gwtw/py-sorting](https://github.com/gwtw/py-sorting), a repository with tests for different sorting algorithms.

## Example test walkthroughs

Python tests are Python classes that reside in separate files from the code being tested. Each test framework specifies the structure and naming of tests and test files. Once you write tests and enable a test framework, VS Code locates those tests and provides you with various commands to run and debug them.

For this section, create a folder and open it in VS Code. Then create a file named `inc_dec.py` with the following code to be tested:

```python
def increment(x):
    return x + 1

def decrement(x):
    return x - 1
```

With this code, you can experience working with tests in VS Code as described in the sections that follow.

## Enable a test framework

Unit testing in Python is disabled by default. To enable unit testing, use the **Python: Configure Unit Tests** command on the Command Palette. This command prompts you to select a unit test framework, the folder containing unit tests, and the pattern used to identify test files.

You can also configure unit testing manually by setting *one and only one* of the following settings to true: `python.testing.testingEnabled`, `python.testing.pytestEnabled`, and `python.testing.nosetestsEnabled`. Each framework also has specific configuration settings as described under [Test configuration settings](#test-configuration-settings) for their folders and patterns.

It's important that you enable only a single test framework at a time. For this reason, when you enable one framework also be sure to disable the others. The **Python: Configure Unit Tests** command does this automatically.

When you enable a test framework, VS Code prompts you to install the framework package if it's not already present in the currently activated environment:

![VS Code prompt to install a test framework when enabled](images/unit-testing/install-framework.png)

## Create tests

Each test framework has its own conventions for naming test files and structuring the tests within, as described in the following sections. Each case includes two test methods, one of which is intentionally set to fail for the purposes of demonstration.

Because Nose is in maintenance mode and not recommended for new projects, only unittest and pytest examples are shown in the sections that follow. (Nose2, the successor to Nose, is just unittest with plugins, and so it follows the unittest patterns shown here.)

### Tests in unittest

Create a file named `test_unittest.py` that contains a test class with two test methods:

```python
import inc_dec    # The code to test
import unittest   # The test framework

class Test_TestIncrementDecrement(unittest.TestCase):
    def test_increment(self):
        self.assertEqual(inc_dec.increment(3), 4)

    def test_decrement(self):
        self.assertEqual(inc_dec.decrement(3), 4)

if __name__ == '__main__':
    unittest.main()
```

### Tests in pytest

Create a file named `test_pytest.py` that contains two test methods:

```python
import inc_dec    # The code to test

def test_increment():
    assert inc_dec.increment(3) == 4

def test_decrement():
    assert inc_dec.decrement(3) == 4
```

## Test discovery

VS Code uses the currently enabled unit testing framework to discover tests. You can trigger test discovery at any time using the **Python: Discover Unit Tests** command.

`python.testing.autoTestDiscoverOnSaveEnabled` is set to `true` by default, meaning test discovery is performed automatically whenever you save a test file. To disable this feature, set the value to `false`.

Test discovery applies the discovery patterns for the current framework (which can be customized using the [Test configuration settings](#test-configuration-settings)). The default behavior is as follows:

- `python.testing.testingArgs`: Looks for any Python (`.py`) file with "test" in the name in the top-level project folder. All test files must be importable modules or packages. You can customize the file matching pattern with the `-p` configuration setting, and customize the folder with the `-t` setting.

- `python.testing.pytestArgs`: Looks for any Python (`.py`) file whose name begins with "test\_" or ends with "\_test", located anywhere within the current folder and all subfolders.

> **Tip**: Sometimes unit tests placed in subfolders aren't discovered because such test files cannot be imported. To make them importable, create an empty file named `__init__.py` in that folder.

If discovery succeeds, the status bar shows **Run Tests** instead:

![Status bar showing successful test discovery failed](images/unit-testing/discovery-succeeded-status-bar.png)

If discovery fails (for example, the test framework isn't installed), you see a notification on the status bar. Selecting the notification provides more information:

![Status bar showing that test discovery failed](images/unit-testing/discovery-failed-status-bar.png)

Once VS Code recognizes tests, it provides several ways to run those tests as described in [Run tests](#run-tests). The most obvious means are CodeLens adornments that appear directly in the editor and allow you to easily run a single test method or, with unittest, a test class:

![Test adornments that appear in the VS Code editor for unittest code](images/unit-testing/editor-adornments-unittest.png)

![Test adornments that appear in the VS Code editor for pytest code](images/unit-testing/editor-adornments-pytest.png)

> **Note**: At present, the Python extension doesn't provide a setting to turn the adornments on or off. To suggest a different behavior, file an issue on the [vscode-python repository](https://github.com/Microsoft/vscode-python/issues).

For Python, test discovery also activates the **Test Explorer** with an icon on the VS Code activity bar. The **Test Explorer** helps you visualize, navigate, and run unit tests:

![The VS Code Test Explorer for Python unit tests](images/unit-testing/test-explorer.png)

## Run tests

You run tests using any of the following actions:

- With a test file open, select the **Run Test** CodeLens adornment that appears above a test method or a class, as shown in the previous section. This command runs only that one method or only those tests in the class.

- Select **Run Tests** on the Status Bar (which can change appearance based on results),

    ![Test command on the VS Code status bar](images/unit-testing/discovery-succeeded-status-bar.png)

    then select one of the commands like **Run All Unit Tests** or **Run Failed Unit Tests**:

    ![Test commands that appear after using the Run Tests status bar command](images/unit-testing/run-test-commands.png)

- In **Test Explorer**:

  - To run all discovered tests, select the play button at the top of **Test Explorer**:

      ![Running all tests through Test Explorer](images/unit-testing/test-explorer-run-all-tests.png)

  - To run a specific group of tests, or a single test, select the file, class, or test, then select the play button to the right of that item:

      ![Running tests at specific scopes through Test Explorer](images/unit-testing/test-explorer-run-scoped-tests.png)

- Right-click a file in Explorer and select **Run All Tests**, which runs the tests in that one file.

- From the **Command Palette**, select any of the run unit test commands:

    ![Python unit testing commands on the Command Palette](images/unit-testing/commands.png)

    | Command | Description |
    | --- | --- |
    | Debug All Tests | See [Debug tests](#debug-tests). |
    | Debug Test Method | See [Debug tests](#debug-tests). |
    | Run All Tests | Searches for and runs all unit tests in the workspace and its subfolders. |
    | Run Current Test File | Runs the test in the file that's currently viewed in the editor. |
    | Run Failed Tests | Re-runs any tests that failed in a previous test run. Runs all test if no tests have been run yet. |
    | Run Test File | Prompts for a specific test filename, then runs the test in that file. |
    | Run Test Method | Prompts for the name of a test to run, providing auto-completion for test names. |
    | Show Test Output | Opens the Python Test Log panel with information about passing and failing tests, as well as errors and skipped tests. |

After a test run, VS Code displays results directly with the CodeLens adornments in the editor and in **Test Explorer**. Results are shown both for individual tests as well as any classes and files containing those tests. Failed tests are also adorned in the editor with a red underline.

![Test results on a unittest class and in Test Explorer](images/unit-testing/test-results.png)

VS Code also shows test results in the **Python Test Log** output panel (use the **View** > **Output** menu command to show the **Output** panel, then select **Python Test Log** from the drop-down on the right side):

![Test results in the Python Test Log output panel](images/unit-testing/python-test-log-output.png)

With pytest, failed tests also appear in the **Problems** panel, where you can double-click on an issue to navigate directly to the test:

![Test results for pytest in the Problems panel](images/unit-testing/python-test-problems-output.png)

## Run tests in parallel

Support for running tests in parallel with pytest is available through the `pytest-xdist` package. To enable parallel testing:

1. Open the integrated terminal and install the `pytest-xdist` package. For more details refer to the [project's documentation page](https://pypi.org/project/pytest-xdist/).

   **For windows**

   ```cmd
   py -3 -m pip install pytest-xdist
   ```

   **For macOS/Linux**

   ```bash
   python3 -m pip install pytest-xdist
   ```

<<<<<<< HEAD
1. Next, open the workspace `settings.json` file and add `"-n <number of CPUs>"` to the pytest arguments list, specifying the number of CPUs you'd like to use.

   ```json
   "python.testing.pytestArgs": ["-n 4"]
=======
2. Next, create a file named `pytest.ini` in your project directory and add the content below, specifying the number of CPUs to be used. For example, to set it up for 4 CPUs:

   ```ini
    [pytest]
    addopts=-n4
>>>>>>> ab9ca80e
   ```

1. Run your tests, which will now be run in parallel.

## Debug tests

Because unit tests themselves are source code, they are prone to code defects just like the production code they test. For this reason, you may occasionally need to step through and analyze unit tests in the debugger.

For example, the `test_decrement` functions given earlier are failing because the assertion itself is faulty. The following steps demonstrate how to analyze the test:

1. Set a breakpoint on first the line in the `test_decrement` function.

1. Select the **Debug Test** adornment above that function or the "bug" icon for that test in **Test Explorer**. VS Code starts the debugger and pauses at the breakpoint.

1. In the **Debug Console** panel, enter `inc_dec.decrement(3)` to see that the actual result is 2, whereas the expected result specified in the test is the incorrect value of 4.

1. Stop the debugger and correct the faulty code:

    ```python
    # unittest
    self.assertEqual(inc_dec.decrement(3), 2)

    # pytest
    assert inc_dec.decrement(3) == 2
    ```

1. Save the file and run the tests again to confirm that they pass, and see that the CodeLens adornments also indicate passing status.

    > **Note**: running or debugging a unit test does not automatically save the test file. Always be sure to save changes to a test before running it, otherwise you'll likely be confused by the results because they still reflect the previous version of the file!

The **Python: Debug All Tests** and **Python: Debug Unit Test Method** commands (on both the Command Palette and Status Bar menu) launch the debugger for all tests and a single test method, respectively. You can also use the "bug" icons in **Test Explorer** to launch the debugger for all tests in a selected scope as well as all discovered tests.

The debugger works the same for unit tests as for other Python code, including breakpoints, variable inspection, and so on. For more information, see [Python debugging configurations](/docs/python/debugging.md) and the general VS Code [Debugging](/docs/editor/debugging.md) article.

## Test configuration settings

The behavior of unit testing with Python is driven by both general settings and settings that are specific to whichever framework you've enabled.

### General settings

| Setting<br/>(python.testing.) | Default | Description |
| --- | --- | --- |
| autoTestDiscoverOnSaveEnabled | `true` | Specifies whether to enable or disable auto run test discovery when saving a unit test file. |
| cwd | null | Specifies an optional working directory for unit tests. |
| debugPort | `3000` | Port number used for debugging of UnitTest tests. |
| outputWindow | `"Python Test Log"` | The window to use for unit test output. |
| promptToConfigure | `true` | Specifies whether VS Code prompts to configure a test framework if potential tests are discovered. |

### Unittest configuration settings

| Setting<br/>(python.testing.) | Default | Description |
| --- | --- | --- |
| unittestEnabled | `false` | Specifies whether UnitTest is enabled as the test framework. All other frameworks should be disabled. |
| unittestArgs | `["-v", "-s", ".", "-p", "*test*.py"]` | Arguments to pass to unittest, where each element that's separated by a space is a separate item in the list. See below for a description of the defaults. |

The default arguments for UnitTest are as follows:

- `-v` sets default verbosity. Remove this argument for simpler output.
- `-s .` specifies the starting directory for discovering tests. If you have tests in a "test" folder, change the argument to `-s test` (meaning `"-s", "test"` in the arguments array).
- `-p *test*.py` is the discovery pattern used to look for tests. In this case, it's any `.py` file that includes the word "test". If you name test files differently, such as appending "\_test" to every filename, then use a pattern like `*_test.py` in the appropriate argument of the array.

To stop a test run on the first failure, add the fail fast option `"-f"` to the arguments array.

See [unittest command-line interface](https://docs.python.org/3/library/unittest.html#command-line-interface) for the full set of available options.

### Pytest configuration settings

| Setting<br/>(python.testing.) | Default | Description |
| --- | --- | --- |
| pytestEnabled | `false` | Specifies whether pytest is enabled as the test framework. All other frameworks should be disabled. |
| pytestPath | `"pytest"` | Path to pytest. Use a full path if pytest is located outside the current environment. |
| pytestArgs | `[]` | Arguments to pass to pytest, where each element that's separated by a space is a separate item in the list. See [pytest command-line options](https://docs.pytest.org/en/latest/customize.html#command-line-options-and-configuration-file-settings). |

You can also configure pytest using a `pytest.ini` file as described on [pytest Configuration](https://docs.pytest.org/en/latest/customize.html).

> **Note**
> If you have the pytest-cov coverage module installed, VS Code doesn't stop at breakpoints while debugging because pytest-cov is using the same technique to access the source code being run. To prevent this behavior, include `--no-cov` in `pytestArgs` when debugging tests. (For more information, see [Debuggers and PyCharm](https://pytest-cov.readthedocs.io/en/latest/debuggers.html) in the pytest-cov documentation.)

### Nose configuration settings

| Setting<br/>(python.testing.) | Default | Description |
| --- | --- | --- |
| nosetestsEnabled | `false` | Specifies whether Nose  is enabled as the test framework. All other frameworks should be disabled. |
| nosetestPath | `"nosetests"` | Path to Nose. Use a full path if Nose is located outside the current environment. |
| nosetestArgs | `[]` | Arguments to pass to Nose, where each element that's separated by a space is a separate item in the list. See [Nose usage options](https://nose.readthedocs.io/en/latest/usage.html#options). |

You can also configure nose with a `.noserc` or `nose.cfg` file as described on [Nose configuration](https://nose.readthedocs.io/en/latest/usage.html#configuration).

## See also

- [Python environments](/docs/python/environments.md) - Control which Python interpreter is used for editing and debugging.
- [Settings reference](/docs/python/settings-reference.md) - Explore the full range of Python-related settings in VS Code.<|MERGE_RESOLUTION|>--- conflicted
+++ resolved
@@ -244,18 +244,11 @@
    python3 -m pip install pytest-xdist
    ```
 
-<<<<<<< HEAD
-1. Next, open the workspace `settings.json` file and add `"-n <number of CPUs>"` to the pytest arguments list, specifying the number of CPUs you'd like to use.
-
-   ```json
-   "python.testing.pytestArgs": ["-n 4"]
-=======
 2. Next, create a file named `pytest.ini` in your project directory and add the content below, specifying the number of CPUs to be used. For example, to set it up for 4 CPUs:
 
    ```ini
     [pytest]
     addopts=-n4
->>>>>>> ab9ca80e
    ```
 
 1. Run your tests, which will now be run in parallel.
