--- conflicted
+++ resolved
@@ -146,11 +146,7 @@
 [comment]: <TODO: add screenshot>
 
 
-<<<<<<< HEAD
-`python.testing.autoTestDiscoverOnSaveEnabled` is set to `true` by default, meaning that test discovery is also performed automatically whenever you save a test file. To disable this feature, set the value to `false`.
-=======
-`python.testing.autoTestDiscoverOnSaveEnabled` is set to `true` by default, meaning test discovery is also performed automatically whenever you, add, delete, or update any python file in the workspace. To disable this feature, set the value to `false`.
->>>>>>> 5b228d91
+`python.testing.autoTestDiscoverOnSaveEnabled` is set to `true` by default, meaning that test discovery is also performed automatically whenever you, add, delete, or update any python file in the workspace. To disable this feature, set the value to `false`.
 
 Test discovery applies the discovery patterns for the current framework (which can be customized using the [Test configuration settings](#test-configuration-settings)). The default behavior is as follows:
 
