---
Order: 8
Area: editor
TOCTitle: Version Control
ContentId: 7E22CCC0-2AB8-4729-A4C9-BE2B16853820
PageTitle: Version Control in Visual Studio Code
DateApproved: 11/6/2020
MetaDescription: Visual Studio Code source code support with integrated Git support.
---
# Using Version Control in VS Code

Visual Studio Code has integrated source control and includes [Git](https://git-scm.com/) support in-the-box. Many other source control providers are available through [extensions](/docs/editor/extension-gallery.md) on the VS Code Marketplace.

<div class="marketplace-extensions-scm-curated"></div>

> **Tip:** Click on an extension tile to read the description and reviews in the Marketplace.

## SCM Providers

VS Code has support for handling multiple Source Control providers simultaneously. For example, you can open multiple Git repositories alongside your TFS local workspace and seamlessly work across your projects. The **SOURCE CONTROL PROVIDERS** list of the **Source Control** view (`kb(workbench.view.scm)`) shows the detected providers and repositories and you can scope the display of your changes by selecting a specific provider.

![source control providers](images/versioncontrol/scm.png)

### SCM Provider extensions

If you would like to install an additional SCM provider, you can search on the **scm providers** extension category in the Extensions view (`kb(workbench.view.extensions)`). Start typing '@ca' and you will see suggestions for extension categories like debuggers and linters. Select `@category:"scm providers"` to see available SCM providers.

![scm provider category](images/versioncontrol/scm-provider-category.png)

## Git support

VS Code ships with a Git source control manager (SCM) extension. Most of the source control UI and work flows are common across other SCM extensions, so reading about the Git support will help you understand how to use another provider.

>**Note:** If you are new to Git, the [git-scm](https://git-scm.com/documentation) website is a good place to start with a popular online [book](https://git-scm.com/book), Getting Started [videos](https://git-scm.com/video/what-is-git) and [cheat sheets](https://github.github.com/training-kit/downloads/github-git-cheat-sheet.pdf). The VS Code documentation assumes you are already familiar with Git.

![Git overview](images/versioncontrol/overview.png)

>**Note:** VS Code will leverage your machine's Git installation, so you need to [install Git](https://git-scm.com/download) first before you get these features. Make sure you install at least version `2.0.0`.

<<<<<<< HEAD
>**👉** When you commit, be aware if your user and/or email is not set in your Git config, Git will  fallback to using information from your local machine. See the details [here](https://git-scm.com/docs/git-commit#_commit_information).

>**Tip:** VS Code will work with any Git repository.  If you don't already have a private hosted Git provider, [Azure DevOps Services](https://azure.microsoft.com/services/devops) is a great free option. You can sign up at [Get started with Azure DevOps](https://go.microsoft.com/fwlink/?LinkID=307137&campaign=o~msft~code~vc).
=======
>**👉** When you commit, be aware that if your username and/or email is not set in your Git configuration, Git will fall back to using information from your local machine. You can find the details in [Git commit information](https://git-scm.com/docs/git-commit#_commit_information).
>>>>>>> 3aff22ed

The Source Control icon on the left will always indicate an **overview of how many changes** you currently have in your repository. Clicking it will show you the details of your current repository changes: **CHANGES**, **STAGED CHANGES** and **MERGE CHANGES**.

Clicking each item will show you in detail **the textual changes within each file**. Note that for unstaged changes, the editor on the right still lets you edit the file: feel free to use it!

You can also find indicators of the **status of your repository** in the bottom left corner of VS Code: the **current branch**, **dirty indicators** and the number of **incoming and outgoing commits** of the current branch. You can **checkout** any branch in your repository by clicking that status indicator and selecting the Git reference from the list.

> **Tip:** You can open VS Code in a sub-directory of a Git repository. VS Code's Git services will still work as usual, showing all changes within the repository, but file changes outside of the scoped directory are shaded with a tool tip indicating they are located outside the current workspace.

## Commit

**Staging** (git add) and **unstaging** (git reset) can be done via contextual actions in the files or by drag-and-drop.

![stage changes button](images/versioncontrol/stage-changes.png)

You can type a commit message above the changes and press `kbstyle(Ctrl+Enter)` (macOS: `kbstyle(⌘+Enter)`) to commit them. If there are any staged changes, only those will be committed, otherwise all changes will be committed.

We've found this to be a great workflow. For example, in the earlier screenshot, only the staged changes to `gulpfile.js` will be included in the commit. A consecutive commit action could commit later changes to `gulpfile.js`, the deletion of `yarn.lock`,  and changes to `tests.js` in a separate commit.

More specific **Commit** actions can be found in the **More Actions** `...` menu on the top of the Git view.

![more actions button](images/versioncontrol/scm-more-actions.png)

## Cloning a repository

You can clone a Git repository with the **Git: Clone** command in the **Command Palette** (`kb(workbench.action.showCommands)`). You will be asked for the URL of the remote repository (for example on [GitHub](https://github.com/)) and the parent directory under which to put the local repository.

For a GitHub repository, you would find the URL from the GitHub **Clone or download** dialog.

![clone repository dialog](images/versioncontrol/GitHub-clone-dialog.png)

You would then paste that URL into the **Git: Clone** prompt.

![set repository URL](images/versioncontrol/set-repo-URL.png)

## Branches and Tags

You can create and checkout branches directly within VS code through the **Git: Create Branch** and **Git: Checkout to** commands in the **Command Palette** (`kb(workbench.action.showCommands)`).

If you run **Git: Checkout to**, you will see a drop-down list containing all of the branches or tags in the current repository.

![Git checkout](images/versioncontrol/gitbranches.png)

The **Git: Create Branch** command lets you quickly create a new branch.  Just provide the name of your new branch and VS Code will create the branch and switch to it.

## Remotes

Given that your repository is connected to some remote and that your checked out branch has an [upstream link](https://git-scm.com/book/ch3-5.html) to a branch in that remote, VS Code offers you useful actions to **push**, **pull** and **sync** that branch (the latter will run a **pull** command followed by a **push** command). You can find these actions in the **More Actions** `...` menu.

VS Code is able to periodically fetch changes from your remotes. This enables VS Code to show how many changes your local repository is ahead or behind the remote. Starting with VS Code 1.19, this feature is disabled by default and you can use the `git.autofetch` [setting](/docs/getstarted/settings.md) to enable it.

>**Tip:** You should [set up a credential helper](https://help.github.com/articles/caching-your-github-password-in-git/) to avoid getting asked for credentials every time VS Code talks to your Git remotes.  If you don't do this, you may want to consider disabling automatic fetching via the `git.autofetch` [setting](/docs/getstarted/settings.md) to reduce the number of prompts you get.

## Git Status Bar actions

There is a **Synchronize Changes** action in the Status Bar, next to the branch indicator, when the current checked out branch has an upstream branch configured. **Synchronize Changes** will pull remote changes down to your local repository and then push local commits to the upstream branch.

![git status bar sync](images/versioncontrol/git-status-bar-sync.png)

If there is no upstream branch configured and the Git repository has remotes set up, the **Publish** action is enabled. This will let you publish the current branch to a remote.

![git status bar publish](images/versioncontrol/git-status-bar-publish.png)

## Gutter indicators

If you open a folder that is a Git repository and begin making changes, VS Code will add useful annotations to the gutter and to the overview ruler.

* A red triangle indicates where lines have been deleted
* A green bar indicates new added lines
* A blue bar indicates modified lines

![Gutter indicators](images/editingevolved/gutter.png)

## Merge conflicts

![Git merge](images/versioncontrol/merge-conflict.png)

Merge conflicts are recognized by VS Code. Differences are highlighted and there are inline actions to accept either one or both changes. Once the conflicts are resolved, stage the conflicting file so you can commit those changes.

## Viewing diffs

Our Git tooling supports viewing of diffs within VS Code.

![A File Diff in VS Code](images/versioncontrol/diff.png)

>**Tip:** You can diff any two files by first right clicking on a file in the Explorer or **OPEN EDITORS** list and selecting **Select for Compare** and then right-click on the second file to compare with and select **Compare with 'file_name_you_chose'**.   Alternatively from the keyboard hit `kb(workbench.action.showCommands)` and select **File: Compare Active File With** and you will be presented with a list of recent files.

### Diff editor review pane

There is a review pane in the Diff editor which presents changes in a unified patch format. You can navigate between changes with **Go to Next Difference** (`kb(editor.action.diffReview.next)`) and **Go to Previous Difference** (`kb(editor.action.diffReview.prev)`). Lines can be navigated with arrow keys and pressing `kbstyle(Enter)` will jump back in the Diff editor and the selected line.

![diff-review-pane](images/versioncontrol/diff-review-pane.png)

**Note:** This experience is especially helpful for screen reader users.

## Git output window

You can always peek under the hood to see the Git commands we are using.  This is helpful if something strange is happening or if you are just curious. :)

To open the Git output window, run **View** > **Output** and select **Git** from the drop-down list.

## Initialize a repository

If your workspace isn't under Git source control, you can easily create a Git repository with the **Initialize Repository** command.  When VS Code doesn't detect an existing Git repository, you will see a **No source control providers registered** message in the Source Control view and the **Initialize Repository** command will be available on the title bar. You can also run the **Git: Initialize Repository** command from the **Command Palette** (`kb(workbench.action.showCommands)`).

![Git initialize repository](images/versioncontrol/git-initialize.png)

Running **Initialize Repository** will create the necessary Git repository metadata files and show your workspace files as untracked changes ready to be staged.

## VS Code as Git editor

When you launch VS Code from the command line, you can pass the `--wait` argument to make the launch command wait until you have closed the new VS Code instance. This can be useful when you configure VS Code as your Git external editor so Git will wait until you close the launched VS Code instance.

Here are the steps to do so:

1. Make sure you can run `code --help` from the command line and you get help.
    * if you do not see help, please follow these steps:
        * macOS: Select **Shell Command: Install 'Code' command in path** from the **Command Palette**.
        * Windows: Make sure you selected **Add to PATH** during the installation.
        * Linux: Make sure you installed Code via our new .deb or .rpm packages.
2. From the command line, run `git config --global core.editor "code --wait"`

Now you can run `git config --global -e` and use VS Code as editor for configuring Git.

### VS Code as Git diff tool

Add the following to your Git configurations to use VS Code as the diff tool:

```bash
[diff]
    tool = default-difftool
[difftool "default-difftool"]
    cmd = code --wait --diff $LOCAL $REMOTE
```

This leverages the `--diff` option you can pass to VS Code to compare 2 files side by side.

To summarize, here are some examples of where you can use VS Code as the editor:

* `git rebase HEAD~3 -i` do interactive rebase using VS Code
* `git commit` use VS Code for the commit message
* `git add -p` followed by `kbstyle(e)` for interactive add
* `git difftool <commit>^ <commit>` use VS Code as the diff editor for changes

## Working with pull requests

Visual Studio Code also supports pull request workflows through [extensions](/docs/editor/extension-gallery.md) available on the VS Code Marketplace. Pull request extensions let you review, comment, and verify source code contributions directly within VS Code.

<div class="marketplace-extensions-scm-pull-request"></div>

> **Tip:** Click on an extension tile to read the description and reviews in the Marketplace.

## Next steps

* [Intro Video - Git Version Control](/docs/introvideos/versioncontrol.md) - An introductory video providing an overview of VS Code Git support.
* [Basic Editing](/docs/editor/codebasics.md) - Learn about the powerful VS Code editor.
* [Code Navigation](/docs/editor/editingevolved.md) - Move quickly through your source code.
* [Debugging](/docs/editor/debugging.md) - This is where VS Code really shines
* [Tasks](/docs/editor/tasks.md) - Running tasks with Gulp, Grunt and Jake.  Showing Errors and Warnings
* [Source Control API](/api/extension-guides/scm-provider.md) - If you want to integrate another Source Control provider into VS Code, see our Source Control API.

## Common questions

### I initialized my repo but the actions in the `...` menu are all grayed out

To **push, pull, and sync** you need to have a Git origin set up.  You can get the required URL from the repository host.  Once you have that URL, you need to add it to the Git settings by running a couple of command-line actions. For example:

```bash
> git remote add origin https://github.com/<repo owner>/<repo name>.git
> git push -u origin master
```

### My team is using Team Foundation Version Control (TFVC) instead of Git. What should I do?

Use the [Azure Repos](https://marketplace.visualstudio.com/items?itemName=ms-vsts.team) extension and this will light up TFVC support.

### Why do the Pull, Push and Sync actions never finish?

This usually means there is no credential management configured in Git and you're not getting credential prompts for some reason.

You can always set up a [credential helper](https://help.github.com/articles/caching-your-github-password-in-git/) in order to pull and push from a remote server without having VS Code prompt for your credentials each time.

### How can I sign in to Git with my Azure DevOps organization which requires multi-factor authentication?

There are now [Git credential helpers](https://devblogs.microsoft.com/devops/git-credential-manager-for-mac-and-linux) that assist with multi-factor authentication. You can download these from [Git Credential Manager for Mac and Linux](https://github.com/microsoft/Git-Credential-Manager-for-Mac-and-Linux) and [Git Credential Manager for Windows](https://github.com/microsoft/Git-Credential-Manager-for-Windows).

### I have GitHub Desktop installed on my computer but VS Code ignores it

VS Code only supports the [official Git distribution](https://git-scm.com/) for its Git integration.

### I keep getting Git authentication dialogs whenever VS Code is running

VS Code automatically fetches changes from the server in order to present you with a summary of incoming changes. The Git authentication dialog is independent from VS Code itself and is a part of your current Git credential helper.

One way to avoid these prompts is to set up a [credential helper](https://help.github.com/articles/caching-your-github-password-in-git/) which remembers your credentials.

Another option is to disable the auto fetch feature by changing the following setting: `"git.autofetch": false`.

### Can I use SSH Git authentication with VS Code?

Yes, though VS Code works most easily with SSH keys without a passphrase. If you have an SSH key with a passphrase, you'll need to launch VS Code from a Git Bash prompt to inherit its SSH environment.<|MERGE_RESOLUTION|>--- conflicted
+++ resolved
@@ -37,13 +37,7 @@
 
 >**Note:** VS Code will leverage your machine's Git installation, so you need to [install Git](https://git-scm.com/download) first before you get these features. Make sure you install at least version `2.0.0`.
 
-<<<<<<< HEAD
->**👉** When you commit, be aware if your user and/or email is not set in your Git config, Git will  fallback to using information from your local machine. See the details [here](https://git-scm.com/docs/git-commit#_commit_information).
-
->**Tip:** VS Code will work with any Git repository.  If you don't already have a private hosted Git provider, [Azure DevOps Services](https://azure.microsoft.com/services/devops) is a great free option. You can sign up at [Get started with Azure DevOps](https://go.microsoft.com/fwlink/?LinkID=307137&campaign=o~msft~code~vc).
-=======
 >**👉** When you commit, be aware that if your username and/or email is not set in your Git configuration, Git will fall back to using information from your local machine. You can find the details in [Git commit information](https://git-scm.com/docs/git-commit#_commit_information).
->>>>>>> 3aff22ed
 
 The Source Control icon on the left will always indicate an **overview of how many changes** you currently have in your repository. Clicking it will show you the details of your current repository changes: **CHANGES**, **STAGED CHANGES** and **MERGE CHANGES**.
 
