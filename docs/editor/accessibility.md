---
Order: 22
Area: editor
TOCTitle: Accessibility
ContentId: 62894B41-CC33-400A-8A56-8C761C77B4C7
PageTitle: Accessibility in Visual Studio Code
DateApproved: 3/1/2023
MetaDescription: Visual Studio Code user accessibility features.  Learn here about the various ways VS Code aids user accessibility.
---
# Accessibility

Visual Studio Code has many features to help make the editor accessible to all users. Zoom and High Contrast colors improve editor visibility, keyboard-only navigation allows use without a mouse, and the editor has been optimized for screen readers.

## Zoom

You can adjust the Zoom level in VS Code with the **View** > **Appearance** > **Zoom** commands.  The zoom level increases or decreases by 20% each time a **Zoom** command is executed.

* **View** > **Appearance** > **Zoom In** (`kb(workbench.action.zoomIn)`) - increase the Zoom level.
* **View** > **Appearance** > **Zoom Out** (`kb(workbench.action.zoomOut)`) - decrease the Zoom level.
* **View** > **Appearance** > **Reset Zoom** (`kb(workbench.action.zoomReset)`) - reset the Zoom level to 0.

>**Note**: If you are using a magnifier make sure to hold the `alt` key while viewing the hover to allow the mouse to move over the hover.

![Zoomed in editor](images/accessibility/zoomed-in.png)

### Persisted Zoom Level

When you adjust the zoom level with the **View** > **Zoom In / Out** commands, the zoom level is persisted in the `window.zoomLevel` [setting](/docs/getstarted/settings.md). The default value is 0 and each increment/decrement changes the zoom level by 20%.

## High Contrast theme

We support a High Contrast color theme on all platforms.  Use **File** > **Preferences** > **Theme* > **Color Theme** (`kb(workbench.action.selectTheme)`) to display the **Select Color Theme** dropdown and select the **High Contrast** theme.

![High Contrast Theme](images/accessibility/high-contrast.png)

## Color vision accessibility

You can search for extensions in **Visual Studio Marketplace** that are compatible for color vision deficiency. Use the Extensions view `kb(workbench.view.extensions)` and search for "colorblind" to populate relevant options.

![Visual Studio Marketplace in VS Code UI](images/accessibility/accessibility-extension-marketplace.png)

Once you have installed a color theme from the Marketplace, you can change the [color theme](/docs/getstarted/themes.md) with **File** > **Preferences** > **Theme** > **Color Theme** (**Code** > **Preferences** > **Theme** > **Color Theme** on macOS) `kb(workbench.action.selectTheme)`.

![Dropdown for Select Color Theme](images/accessibility/accessibility-select-theme.png)

### Recommended themes for color vision accessibility

* [GitHub](https://marketplace.visualstudio.com/items?itemName=GitHub.github-vscode-theme) - Accessible to most forms of colorblindness and matches the themes in GitHub's settings.
* [Gotthard](https://marketplace.visualstudio.com/items?itemName=janbiasi.gotthard-theme) - Optimized for approximately 20 programming languages.
* [Blinds](https://marketplace.visualstudio.com/items?itemName=tankashing.blinds-theme) - Created with Deuteranopia in mind and possesses a high contrast color ratio.
* [Greative](https://marketplace.visualstudio.com/items?itemName=Greative.greative) - Considers both colorblindness and light sensitivity.
* [Pitaya Smoothie](https://marketplace.visualstudio.com/items?itemName=trallard.pitaya-smoothie) - Accessible to most forms of colorblindness and compliant with [WCAG 2.1 criteria for color contrast](https://www.w3.org/TR/UNDERSTANDING-WCAG20/visual-audio-contrast-contrast.html).

## Customizing warning colors

The default Color Theme for VS Code is **Dark+**. However, you can customize both the theme and property colors in the user interface.

>**Note**: Visit [Customizing a Color Theme](/docs/getstarted/themes.md#customizing-a-color-theme) to learn more about overriding the colors in your current theme.

To customize the error/warning squigglies, go to **File** > **Preference** > **Settings** (**Code** > **Preference** > **Settings** for macOS) to find user settings. Search for "color customizations", find the **Workbench: Color Customizations** setting, and open your user `settings.json` by selecting **Edit in settings.json**.

![JSON file settings icon](images/accessibility/accessibility-settings-json-file.png)

In `settings.json` file, nest the following code inside the outermost curly braces. You'll be able to assign a color to each object by entering a hex code.

```json
"workbench.colorCustomizations": {
    "editorError.foreground": "#ffef0f",
    "editorWarning.foreground": "#3777ff"
}
```

In the example below, the warning color is applied when a comma is missing after a JSON item.

![JSON code to alter error/warning squiggle colors](images/accessibility/accessibility-extension-squiggles.png)

* `editorError.foreground` - Overrides the wavy line beneath an error.
* `editorWarning.foreground` - Overrides the wavy line beneath a warning.
* `editorError.background` - Overrides the highlight color of an error.
* `editorWarning.background` - Overrides the highlight color of a warning.

Assigning a color to the background of `editorError` and `editorWarning` also helps to identify potential issues. The color that you choose will highlight the respective error or warning. The colors shown in the example above `#ffef0f` (yellow) and `#37777ff` (blue), are more accessible to individuals with common forms of color vision deficiencies.

### Selecting accessible colors

The accessibility of colors is subjective to the type of anomalous trichromacy (color blindness). The level of severity ranges per person and can be divided into four condition types:

|   Condition      |   Type    |
|       ---        |    ---    |
|   Deuteranopia   |   Defined by the reduced sensitivity to green light. It is the most common form of color blindness.
|   Protanopia     |   Defined by the reduced sensitivity to red light.
|   Tritanopia     |   Defined by the reduced sensitivity to blue light. This condition is considered rare.
|   Monochromia    |   Also referred to as, achromatopsia and is defined by the inability to see all colors. This is the rarest form of color blindness. Go to [Foundation for Fighting Blindness](https://www.fightingblindness.org/diseases/achromatopsia) for more information.

One of the best approaches to selecting the best colors for a specific condition is to apply complementary colors. These are colors located opposite of one another on a color wheel.

![A color wheel highlighting complementary colors for regular vision, deuteranopia, protanopia, tritanopia and monochromacy](images/accessibility/accessibility-color-wheels.png)

>**Note**: For more information on finding complementary colors, go to [Adobe Color](https://color.adobe.com/create/color-accessibility) to access the color blind simulator and interactive color wheel.

## Keyboard navigation

You will find that VS Code provides an exhaustive list of commands in the **Command Palette** (`kb(workbench.action.showCommands)`) so that you can run VS Code without using the mouse.  Press `kb(workbench.action.showCommands)` then type a command name (for example 'git') to filter the list of commands.

VS Code also has many preset keyboard shortcuts for commands.

![Keybindings for commands are displayed at the end of the command palette entry](images/accessibility/keyboard-shortcuts.png)

You can also set your own keyboard shortcuts. **File** > **Preferences** > **Keyboard Shortcuts** (`kb(workbench.action.openGlobalKeybindings)`) brings up the Keyboard Shortcuts editor where you can discover and modify keybindings for VS Code actions. See [Key Bindings](/docs/getstarted/keybindings.md) for more details on customizing or adding your own keyboard shortcuts.

For a quick navigation across the workbench, we recommend using **Focus Next Part** (`kb(workbench.action.focusNextPart)`) and **Focus Previous Part** (`kb(workbench.action.focusPreviousPart)`) commands.

### Anchor selection

To make it easier to start and end selection using the keyboard we have four commands: **Set Selection Anchor** (`kb(editor.action.setSelectionAnchor)`), **Select From Anchor to Cursor** (`kb(editor.action.selectFromAnchorToCursor)`), **Cancel Selection Anchor** (`kb(editor.action.cancelSelectionAnchor)`) and **Go to Selection Anchor**.

## Tab navigation

You can use the `kbstyle(Tab)` key to jump between VS Code UI controls. Use `kbstyle(Shift+Tab)` to tab in reverse order.  As you tab through the UI controls, you can see an indicator around the UI element once the element gains focus.

All elements in the workbench support tab navigation, but workbench toolbars and tab lists have only one tab stop, to avoid having too many. Once the focus is on a toolbar or a tab list, you can use the arrow keys to navigate within them.

> **Note**: Tab navigation goes in the visually natural order, with the exception of WebViews (like Markdown preview). For WebViews, we recommend using the `kb(workbench.action.focusNextPart)` and `kb(workbench.action.focusPreviousPart)` commands to navigate between the WebViews and the rest of the workbench. Alternatively, you can use one of many Focus Editor commands.

## Tab trapping

By default, pressing the `kbstyle(Tab)` within a source code file inserts the Tab character (or spaces depending on your Indentation setting) and does not leave the open file. You can toggle the trapping of `kbstyle(Tab)` with `kb(editor.action.toggleTabFocusMode)` and subsequent `kbstyle(Tab)` keys will move focus out of the file.  When default `kbstyle(Tab)` trapping is off, you will see an indicator in the Status Bar.

<<<<<<< HEAD
Tab trapping also exists in the integrated terminal. The default behavior for each feature can be configured with `editor.tabFocusMode` and `terminal.integrated.tabFocusMode`.

![tab moves focus](images/accessibility/tab-moves-focus.png)
=======
![A Tab moves focus status bar item shows when the mode is active](images/accessibility/tab-moves-focus.png)
>>>>>>> aa8414dc

You can also toggle `kbstyle(Tab)` trapping from the **Command Palette** (`kb(workbench.action.showCommands)`) with the **Toggle Tab Key Moves Focus** action.

Read-only files never trap the `kbstyle(Tab)` key. The **Integrated Terminal** panel respects the `kbstyle(Tab)` trapping mode and can be toggled with `kb(editor.action.toggleTabFocusMode)`.

## Screen readers

VS Code supports screen readers in the editor using a strategy based on paging the text. We have tested using the following screen readers: [NVDA](https://www.nvaccess.org) and JAWS on Windows,  VoiceOver on macOS and Orca on Linux.

> For NVDA, we recommend staying in focus mode and using the hotkeys to navigate, instead of using browse mode.

The **Go to Next/Previous Error or Warning** actions (`kb(editor.action.marker.nextInFiles)` and `kb(editor.action.marker.prevInFiles)`) allow screen readers to announce the error or warning messages.

When the suggestions pop up, they will get announced to screen readers. It is possible to navigate the suggestions using `kbstyle(Ctrl+Up)` and `kbstyle(Ctrl+Down)`, you can dismiss the suggestions with `kbstyle(Shift+Escape)` and if suggestions get in your way, you can disable the auto-popup of suggestions with the `editor.quickSuggestions` setting.

The **Go to Next/Previous Difference** actions (`kb(editor.action.diffReview.next)` and `kb(editor.action.diffReview.prev)`), when in a diff editor pane, will bring up the Diff Review pane, which allows the navigation of the diffs, presented in a unified patch format. Arrow Up and Arrow Down can be used to navigate through the unchanged, inserted, or deleted lines. Pressing `kbstyle(Enter)` will return focus to the modified pane of the diff editor at the selected line number (or closest still existing line number in case a deleted line is selected). Use `kbstyle(Escape)` or `kb(Shift+Escape)` to dismiss the Diff Review pane.

## Accessibility help

You can press `kb(editor.action.showAccessibilityHelp)` to trigger the **Show Accessibility Help** dialog while in an editor to check the state of various accessibility options in VS Code.

![When triggered, a dialog will appear that explains how to enable screen reader mode explicitly, tab focus mode and other details](images/accessibility/status.png)

## Screen reader mode

When VS Code detects that a screen reader is being used, it goes into screen reader optimized mode for the UI such as the editor and Integrated Terminal. The Status Bar displays **Screen Reader Optimized** in the lower right and you can exit screen reader mode by clicking on the display text.

![Activating the screen reader optimized status bar will show a notification that allows disabling the mode](images/accessibility/screen-reader-mode.png)

Certain features such as folding and minimap (code overview) are disabled when in screen reader mode. You can control whether VS Code uses screen reader mode with the **Editor: Accessibility Support** setting (`editor.accessibilitySupport`) and the values are `on`, `off`, or the default `auto` to automatically detect a screen reader through querying the platform.

## Terminal accessibility

Terminal accessibility help can be accessed via `kb(workbench.action.terminal.showAccessibilityHelp)` which describes some useful tips when using a screen reader. One of the tips described is to use `kb(workbench.action.terminal.focusAccessibleBuffer)` to access the terminal's buffer, this will enter the screen reader's browse mode automatically (depending on your screen reader) and provide an accessible view of the entire terminal's buffer.

A useful accessibility setting, `terminal.integrated.tabFocusMode`, controls whether the terminal receives the `kbstyle(Tab)` key in favor of the workbench similar to the `editor.tabFocusMode` counterpart for the editor.

### Shell integration

The terminal has a feature called [shell integration](/docs/terminal/shell-integration.md) that enables many additional features that are not found in other terminals. When using a screen reader, the [Run Recent Command](/docs/terminal/shell-integration.md#run-recent-command) and [Go to Recent Directory](/docs/terminal/shell-integration.md#go-to-recent-directory) features are particularly useful.

Another shell integration powered command, **Terminal: Navigate Accessible Buffer** (`kb(workbench.action.terminal.navigateAccessibleBuffer)`), enables navigation between terminal commands similar to how editors can be navigated with **Go to Symbol in Editor...**.

### Minimum contrast ratio

The setting `terminal.integrated.minimumContrastRatio` can be set to a number between 1 and 21, this will cause the text color to adjust luminance until the contrast ratio is met or pure white (`#FFFFFF`) black (`#000000`) is hit.

Note that the `terminal.integrated.minimumContrastRatio` will not apply to `powerline` characters.

## Status Bar accessibility

Once focus is in the Status bar via **Focus Next Part** (`kb(workbench.action.focusNextPart)`) arrow navigation can be used to move focus between Status bar entries.

### Diff editor accessibility

There is a review pane in the Diff editor that presents changes in a unified patch format. You can navigate between changes with **Go to Next Difference** (`kb(editor.action.diffReview.next)`) and **Go to Previous Difference** (`kb(editor.action.diffReview.prev)`). Lines can be navigated with arrow keys and pressing `kbstyle(Enter)` will jump back in the Diff editor and the selected line.

## Debugger accessibility

The VS Code debugger UI is user accessible and has the following features:

* Changes in debug state are read out (for example 'started', 'breakpoint hit', 'terminated', ...).
* All debug actions are keyboard accessible.
* Both the Run and Debug view and Debug Console support Tab navigation.
* Debug hover is keyboard accessible (`kb(editor.action.showHover)`).
* Keyboard shortcuts can be created to set focus to each debugger area.

## Audio Cues

Audio cues indicate if the current line has certain markers such as: errors, warnings, breakpoints, folded text regions or inline suggestions.

They are played when the primary cursor changes its line or the first time a marker is added to the current line. Audio cues are enabled automatically when a screen reader is attached, but can also be controlled by the settings `audioCues.*`.

The command **Help: List Audio Cues** lists all available audio cues, lets you hear each audio cue as you move through the list, and review which cues are currently enabled.

## Hover accessibility

Some hovers cannot be hovered normally which makes them hard to use with screen magnifiers. To work around this, while a hover is active hold the `kbstyle(Alt)` or `kbstyle(Option)` key to "lock" it in place such that it doesn't hide when hovered. Releasing the key will unlock the hover so it acts like normal.

## Current known issues

VS Code has some known accessibility issues depending on the platform. Here's a [full list](https://github.com/microsoft/vscode/issues?q=is%3Aopen+is%3Aissue+label%3Aaccessibility) of VS Code accessibility issues.

### macOS

There is screen reader support for the editor with VoiceOver.

### Linux

VS Code works well with the Orca screen reader. If on your Linux distribution Orca does not read the editor content:

* Make sure to have the setting `"editor.accessibilitySupport": "on"` in VS Code. You can do this using settings, or by running the **Show Accessibility Help** command and pressing `kbstyle(Ctrl+E)` to turn on accessibilitySupport.
* If Orca is still silent, try setting `ACCESSIBILITY_ENABLED=1` as an environment variable.

After enabling that setting, VS Code should work with the Orca screen reader.

## Next steps

Read on to find out about:

* [Visual Studio Code User Interface](/docs/getstarted/userinterface.md) - A quick orientation to VS Code.
* [Basic Editing](/docs/editor/codebasics.md) - Learn about the powerful VS Code editor.
* [Code Navigation](/docs/editor/editingevolved.md) - Move quickly through your source code.<|MERGE_RESOLUTION|>--- conflicted
+++ resolved
@@ -126,13 +126,9 @@
 
 By default, pressing the `kbstyle(Tab)` within a source code file inserts the Tab character (or spaces depending on your Indentation setting) and does not leave the open file. You can toggle the trapping of `kbstyle(Tab)` with `kb(editor.action.toggleTabFocusMode)` and subsequent `kbstyle(Tab)` keys will move focus out of the file.  When default `kbstyle(Tab)` trapping is off, you will see an indicator in the Status Bar.
 
-<<<<<<< HEAD
 Tab trapping also exists in the integrated terminal. The default behavior for each feature can be configured with `editor.tabFocusMode` and `terminal.integrated.tabFocusMode`.
 
-![tab moves focus](images/accessibility/tab-moves-focus.png)
-=======
 ![A Tab moves focus status bar item shows when the mode is active](images/accessibility/tab-moves-focus.png)
->>>>>>> aa8414dc
 
 You can also toggle `kbstyle(Tab)` trapping from the **Command Palette** (`kb(workbench.action.showCommands)`) with the **Toggle Tab Key Moves Focus** action.
 
