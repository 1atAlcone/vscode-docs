---
Order: 4
Area: getstarted
TOCTitle: User Interface
ContentId: 3a33f35b-cded-4f7f-8674-6f2ba5fca023
PageTitle: Visual Studio Code User Interface
DateApproved: 11/1/2023
MetaDescription: A quick overview of the Visual Studio Code user interface. Learn about the editor, window management, and special UI to handle source control, extension management, full text search and more.
---
# User Interface

At its heart, Visual Studio Code is a code editor. Like many other code editors, VS Code adopts a common user interface and layout of an explorer on the left, showing all of the files and folders you have access to, and an editor on the right, showing the content of the files you have opened.

![code basics hero](images/userinterface/hero.png)

## Basic Layout

VS Code comes with a simple and intuitive layout that maximizes the space provided for the editor while leaving ample room to browse and access the full context of your folder or project. The UI is divided into five main areas:

* **Editor** - The main area to edit your files. You can open as many editors as you like side by side vertically and horizontally.
* **Primary Side Bar** - Contains different views like the Explorer to assist you while working on your project.
* **Status Bar** - Information about the opened project and the files you edit.
* **Activity Bar** -  Located on the far left-hand side, this lets you switch between views and gives you additional context-specific indicators, like the number of outgoing changes when Git is enabled.
* **Panel** - An additional space for views below the editor region. By default, it houses output, debug information, errors and warnings, and an integrated terminal. Panel can also be moved to the left or right for more vertical space.

>**Tip:** A Secondary Side Bar is also available to display views opposite the Primary Side Bar. You can show it with `kb(workbench.action.toggleAuxiliaryBar)`.

Each time you start VS Code, it opens up in the same state it was in when you last closed it. The folder, layout, and opened files are preserved.

Open files in each editor are displayed with tabbed headers (Tabs) at the top of the editor region. To learn more about tabbed headers, see the [Tabs](/docs/getstarted/userinterface.md#tabs) section below.

>**Tip:** You can move the Primary Side Bar to the right hand side (**View** > **Toggle Primary Side Bar Position**) or toggle its visibility (`kb(workbench.action.toggleSidebarVisibility)`).

## Side by side editing

You can open as many editors as you like side by side vertically and horizontally. If you already have one editor open, there are multiple ways of opening another editor to the side of the existing one:

* `kbstyle(Alt)` click on a file in the Explorer.
* `kb(workbench.action.splitEditor)` to split the active editor into two.
* **Open to the Side** (`kb(explorer.openToSide)`) from the Explorer context menu on a file.
* Click the **Split Editor** button in the upper right of an editor.
* Drag and drop a file to any side of the editor region.
* `kbstyle(Ctrl+Enter)` (macOS: `kbstyle(Cmd+Enter)`) in the **Quick Open** (`kb(workbench.action.quickOpen)`) file list.

![Side by Side editing](images/userinterface/sidebyside.png)

Whenever you open another file, the editor that is active will display the content of that file. So if you have two editors side by side and you want to open file 'foo.cs' into the right-hand editor, make sure that editor is active (by clicking inside it) before opening file 'foo.cs'.

By default editors will open to the right-hand side of the active one. You can change this behavior through the setting `workbench.editor.openSideBySideDirection` and configure to open new editors to the bottom of the active one instead.

When you have more than one editor open you can switch between them quickly by holding the `kbstyle(Ctrl)` (macOS: `kbstyle(Cmd)`) key and pressing `kbstyle(1)`, `kbstyle(2)`, or `kbstyle(3)`.

>**Tip:** You can resize editors and reorder them. Drag and drop the editor title area to reposition or resize the editor.

### Split in group

You can also split the current editor without creating a new editor group with the **View: Split Editor in Group** command (`kb(workbench.action.splitEditorInGroup)`). To learn more about this editor mode and specific commands for navigating between the two sides, you can read the section in [Custom Layout](/docs/editor/custom-layout.md#split-in-group) topic.

## Minimap

A Minimap (code outline) gives you a high-level overview of your source code, which is useful for quick navigation and code understanding. A file's minimap is shown on the right side of the editor. You can click or drag the shaded area to quickly jump to different sections of your file.

![minimap](images/userinterface/minimap.png)

>**Tip:** You can move the minimap to the left hand side or disable it completely by respectively setting `"editor.minimap.side": "left"` or `"editor.minimap.enabled": false` in your user or workspace [settings](/docs/getstarted/settings.md).

### Indent Guides

The image above also shows indentation guides (vertical lines) which help you quickly see matching indent levels. If you would like to disable indent guides, you can set `"editor.guides.indentation": false` in your user or workspace [settings](/docs/getstarted/settings.md).

## Breadcrumbs

The editor has a navigation bar above its contents called [Breadcrumbs](https://en.wikipedia.org/wiki/Breadcrumb_(navigation)). It shows the current location and allows you to quickly navigate between folders, files, and symbols.

![Breadcrumbs](images/userinterface/breadcrumbs.png)

Breadcrumbs always show the file path and if the current file type has language support for symbols, the symbol path up to the cursor position. You can disable breadcrumbs with the **View** > **Show Breadcrumbs** toggle command. For more information about the breadcrumbs feature, such as how to customize their appearance, see the [Breadcrumbs](/docs/editor/editingevolved.md#breadcrumbs) section of the [Code Navigation](/docs/editor/editingevolved.md) article.

## Explorer

The Explorer is used to browse, open, and manage all of the files and folders in your project. VS Code is file and folder based - you can get started immediately by opening a file or folder in VS Code.

After opening a folder in VS Code, the contents of the folder are shown in the Explorer. You can do many things from here:

* Create, delete, and rename files and folders.
* Move files and folders with drag and drop.
* Use the context menu to explore all options.

>**Tip:** You can drag and drop files into the Explorer from outside VS Code to copy them (if the explorer is empty VS Code will open them instead)

![Explorer Menu](images/userinterface/explorer_menu.png)

VS Code works very well with other tools that you might use, especially command-line tools. If you want to run a command-line tool in the context of the folder you currently have open in VS Code, right-click the folder and select **Open in Integrated Terminal**.

You can also navigate to the location of a file or folder in the native Explorer by right-clicking on a file or folder and selecting **Reveal in File Explorer** (or **Reveal in Finder** on macOS or **Open Containing Folder** on Linux).

>**Tip:** Type `kb(workbench.action.quickOpen)` (**Quick Open**) to quickly search and open a file by its name.

By default, VS Code excludes some folders from the Explorer (for example. `.git`). Use the `files.exclude` [setting](/docs/getstarted/settings.md) to configure rules for hiding files and folders from the Explorer.

>**Tip:** This is really useful to hide derived resources files, like `\*.meta` in Unity, or `\*.js` in a TypeScript project. For Unity to exclude the `\*.cs.meta` files, the pattern to choose would be: `"**/*.cs.meta": true`. For TypeScript, you can exclude generated JavaScript for TypeScript files with: `"**/*.js": {"when": "$(basename).ts"}`.

### Multi-selection

You can select multiple files in the **File Explorer** and **OPEN EDITORS** view to run actions (Delete, Drag and Drop, Open to the Side) on multiple items. Use the `Ctrl/Cmd` key with `click` to select individual files and `Shift` + `click` to select a range. If you select two items, you can now use the context menu **Compare Selected** command to quickly diff two files.

**Note:** In earlier VS Code releases, clicking with the `Ctrl/Cmd` key pressed would open a file in a new Editor Group to the side. If you would still like this behavior, you can use the `workbench.list.multiSelectModifier` setting to change multi-selection to use the `Alt` key.

```json
"workbench.list.multiSelectModifier": "alt"
```

### Advanced tree navigation

You can filter the currently visible files in the **File Explorer**. With the focus on the **File Explorer**, press `kbstyle(Ctrl/Cmd+F)` to open the tree Find control and type part of the file name you want to match. You will see a Find control in the top-right of the **File Explorer** showing what you have typed and matching file names will be highlighted. Pressing the **Filter** button will toggle between the two modes: highlighting and filtering. Pressing `kbstyle(DownArrow)` will let you focus the first matched element and jump between matching elements.

This navigation feature is available for all tree views in VS Code, so feel free to try it out in other areas of the product.

![Filtering files in the File Explorer](images/userinterface/file-explorer-filter.png)

### Outline view

The Outline view is a separate section in the bottom of the File Explorer. When expanded, it will show the symbol tree of the currently active editor.

![Outline view](images/userinterface/outline-view.png)

The Outline view has different **Sort By** modes, optional cursor tracking, and supports the usual open gestures. It also includes an input box which finds or filters symbols as you type. Errors and warnings are also shown in the Outline view, letting you see at a glance a problem's location.

For symbols, the view relies on information computed by your installed extensions for different file types. For example, the built-in Markdown support returns the Markdown header hierarchy for a Markdown file's symbols.

![Markdown Outline view](images/userinterface/markdown-outline-view.png)

There are several Outline view [settings](/docs/getstarted/settings.md) which allow you to enable/disable icons and control the errors and warnings display (all enabled by default):

* `outline.icons` - Toggle rendering outline elements with icons.
* `outline.problems.enabled` - Show errors and warnings on outline elements.
* `outline.problems.badges` - Toggle using badges for errors and warnings.
* `outline.problems.colors` - Toggle using colors for errors and warnings.

## Open Editors

At the top of the Explorer is a view labeled **OPEN EDITORS**. This is a list of active files or previews. These are files you previously opened in VS Code that you were working on. For example, a file will be listed in the **OPEN EDITORS** view if you:

* Make a change to a file.
* Double-click a file's header.
* Double-click a file in the Explorer.
* Open a file that is not part of the current folder.

Just click an item in the **OPEN EDITORS** view, and it becomes active in VS Code.

Once you are done with your task, you can remove files individually from the **OPEN EDITORS** view, or you can remove all files by using the **View: Close All Editors** or **View: Close All Editors in Group** actions.

## Views

The File Explorer is just one of the Views available in VS Code. There are also Views for:

* **Search** - Provides global search and replace across your open folder.
* **Source Control** - VS Code includes Git source control by default.
* **Run** - VS Code's Run and Debug View displays variables, call stacks, and breakpoints.
* **Extensions** - Install and manage your extensions within VS Code.
* **Custom views** - Views contributed by extensions.

> **Tip:** You can open any view using the **View: Open View** command.

![views](images/userinterface/views.png)

You can show or hide views from within the main view and also reorder them by drag and drop.

![view management](images/userinterface/view-management.png)

### Activity Bar

The **Activity Bar** on the left lets you quickly switch between Views. You can also reorder Views by dragging and dropping them on the **Activity Bar** or remove a View entirely (right-click the Activity Bar and uncheck a view).

![activity bar context menu](images/userinterface/activity-bar-context-menu.png)

## Command Palette

VS Code is equally accessible from the keyboard. The most important key combination to know is `kb(workbench.action.showCommands)`, which brings up the **Command Palette**. From here, you have access to all of the functionality of VS Code, including keyboard shortcuts for the most common operations.

![Command Palette](images/userinterface/commands.png)

The **Command Palette** provides access to many commands. You can execute editor commands, open files, search for symbols, and see a quick outline of a file, all using the same interactive window. Here are a few tips:

* `kb(workbench.action.quickOpen)` will let you navigate to any file or symbol by typing its name
* `kb(workbench.action.quickOpenPreviousRecentlyUsedEditorInGroup)` will cycle you through the last set of files opened
* `kb(workbench.action.showCommands)` will bring you directly to the editor commands
* `kb(workbench.action.gotoSymbol)` will let you navigate to a specific symbol in a file
* `kb(workbench.action.gotoLine)` will let you navigate to a specific line in a file

Type `?` into the input field to get a list of available commands you can execute from here:

![Quick Open Help](images/userinterface/quickopenhelp.png)

## Configuring the editor

VS Code gives you many options to configure the editor. From the **View** > **Appearance** menu, you can hide or toggle various parts of the user interface, such as the **Side Bar**, **Status Bar**, and **Activity Bar**.

### Hide the Menu Bar (Windows, Linux)

You can hide the Menu Bar on Windows and Linux by changing the setting `window.menuBarVisibility` from `classic` to `toggle`. A setting of `toggle` means that a single press of the `kbstyle(Alt)` key will show the Menu Bar again.

You can also hide the Menu Bar on Windows and Linux with the **View** > **Toggle Menu Bar** command. This command sets `window.menuBarVisibility` from `classic` to `compact`, resulting in the Menu Bar moving into the Activity Bar. To return the Menu Bar to the `classic` position, you can execute the **View** > **Toggle Menu Bar** command again.

### Settings

Most editor configurations are kept in settings which can be modified directly. You can set options globally through user settings or per project/folder through workspace settings. Settings values are kept in a `settings.json` [file](/docs/getstarted/settings.md#settingsjson).

* Select **File** > **Preferences** > **Settings** (or press `kb(workbench.action.openSettings)`) to edit the user `settings.json` file.
* To edit workspace settings, select the **WORKSPACE SETTINGS** tab to edit the workspace `settings.json` file.

![workspace settings](images/userinterface/workspace-settings.png)

You will see the VS Code [Default Settings](/docs/getstarted/settings.md#default-settings) in the left window and your editable `settings.json` on the right. You can easily filter settings in the `Default Settings` using the search box at the top. Copy a setting over to the editable `settings.json` on the right by clicking on the edit icon to the left of the setting. Settings with a fixed set of values allow you to pick a value as part of their edit icon menu.

After editing your settings, type `kb(workbench.action.files.save)` to save your changes. The changes will take effect immediately.

>**Note:** Workspace settings will override User settings and are useful for sharing project specific settings across a team.

### Zen Mode

Zen Mode lets you focus on your code by hiding all UI except the editor (no Activity Bar, Status Bar, Side Bar and Panel), going to full screen and centering the editor layout. Zen mode can be toggled using **View** > **Appearance** menu, **Command Palette** or by the shortcut `kb(workbench.action.toggleZenMode)`. Double `kbstyle(Esc)` exits Zen Mode. The transition to full screen can be disabled via `zenMode.fullScreen`.

Zen Mode can be further tuned by the following settings:

* `zenMode.hideActivityBar`- Hide the Activity bar. Default `true`.
* `zenMode.hideStatusBar` - Hide the Status bar. Default `true`.
* `zenMode.hideLineNumbers` - Hide line numbers. Default `true`.
* `zenMode.showTabs` - Controls whether to show multiple, single, or no editors tabs. Default `multiple`.
* `zenMode.fullScreen` - Put workbench in full screen display. Default `true`.
* `zenMode.restore` - Restore Zen Mode on restart. Default `true`.
* `zenMode.centerLayout` - Use [Centered editor layout](#centered-editor-layout). Default `true`.
* `zenMode.silentNotifications` - Do not display notifications. Default `true`.

### Centered editor layout

Centered editor layout allows you to center align the editor area. This is particularly useful when working with a single editor on a large monitor. You can use the sashes on the side to resize the view (hold down the `Alt` key to independently move the sashes).

## Tabs

Visual Studio Code shows open items with Tabs (tabbed headings) in the title area above the editor.

When you open a file, a new Tab is added for that file.

![tabs hero](images/userinterface/tabs-hero.png)

Tabs let you quickly navigate between items and you can Drag and Drop Tabs to reorder them.

When you have more open items than can fit in the title area, you can use the **Show Opened Editors** command (available through the `...` More button) to display a dropdown list of tabbed items.

<<<<<<< HEAD
If you don't want to use Tabs, you can disable the feature by setting the `workbench.editor.showTabs` [setting](/docs/getstarted/settings.md) to `single`:
=======
There is also a scroll bar between the tab and editor regions to drag editors into view. You can increase the height of the scroll bar to make it easier to drag by setting **Workbench > Editor: Title Scrollbar Sizing** (`workbench.editor.titleScrollbarSizing`) to `large`.

If you don't want to use Tabs, you can disable the feature by setting the `workbench.editor.showTabs` [setting](/docs/getstarted/settings.md) to false:
>>>>>>> 1c2fd212

```json
    "workbench.editor.showTabs": "single"
```

See the section below to optimize VS Code when [working without Tabs](/docs/getstarted/userinterface.md#working-without-tabs).

### Tab ordering

By default, new Tabs are added to the right of the existing Tabs but you can control where you'd like new Tabs to appear with the `workbench.editor.openPositioning` setting.

For example, you might like new tabbed items to appear on the left:

```json
    "workbench.editor.openPositioning": "left"
```

### Wrapped tabs

To see more editor tabs, you can use the **wrapped tab** layout, where editor tabs wrap to fill multiple rows above the editor region. Enable wrapped tabs with the **Workbench > Editor: Wrap Tabs** (`workbench.editor.wrapTabs`) [setting](/docs/getstarted/settings.md).

![Wrapped editor tabs filling two rows about the editor region](images/userinterface/wrapped-tabs.png)

## Preview mode

When you single-click or select a file in the Explorer, it is shown in a preview mode and reuses an existing Tab. This is useful if you are quickly browsing files and don't want every visited file to have its own Tab. When you start editing the file or use double-click to open the file from the Explorer, a new Tab is dedicated to that file.

Preview mode is indicated by italics in the Tab heading:

![preview mode](images/userinterface/preview-tab.png)

If you'd prefer to not use preview mode and always create a new Tab, you can control the behavior with these settings:

* `workbench.editor.enablePreview` to globally enable or disable preview editors
* `workbench.editor.enablePreviewFromQuickOpen` to enable or disable preview editors when opened from **Quick Open**

## Editor Groups

When you split an editor (using the **Split Editor** or **Open to the Side** commands), a new editor region is created which can hold a group of items. You can open as many editor regions as you like side by side vertically and horizontally.

You can see these clearly in the **OPEN EDITORS** section at the top of the Explorer view:

![tabs editor groups](images/userinterface/tabs-editor-groups.png)

You can Drag and Drop editor groups on the workbench, move individual Tabs between groups and quickly close entire groups (**Close All**).

>**Note:** VS Code uses editor groups whether or not you have enabled Tabs.  Without Tabs, editor groups are a stack of your open items with the most recently selected item visible in the editor pane.

## Grid editor layout

By default, editor groups are laid out in vertical columns (for example when you split an editor to open it to the side). You can easily arrange editor groups in any layout you like, both vertically and horizontally:

![Grid Editor Layout](images/userinterface/grid-layout.gif)

To support flexible layouts, you can create empty editor groups. By default, closing the last editor of an editor group will also close the group itself, but you can change this behavior with the new setting `workbench.editor.closeEmptyGroups: false`:

![Grid Empty](images/userinterface/grid-empty.png)

There are a predefined set of editor layouts in the new **View** > **Editor Layout** menu:

![Grid Editor Layout Menu](images/userinterface/grid-layout-menu.png)

Editors that open to the side (for example by clicking the editor toolbar **Split Editor** action) will by default open to the right-hand side of the active editor. If you prefer to open editors below the active one, configure the new setting `workbench.editor.openSideBySideDirection: down`.

There are many keyboard commands for adjusting the editor layout with the keyboard alone, but if you prefer to use the mouse, drag and drop is a fast way to split the editor into any direction:

![Grid Editor Drag and Drop](images/userinterface/grid-dnd.gif)

>**Pro Tip**: If you press and hold the `Alt` key while hovering over the toolbar action to split an editor, it will offer to split to the other orientation. This is a fast way to split either to the right or to the bottom.

![Grid Alt Click](images/userinterface/grid-alt.gif)

### Keyboard shortcuts

Here are some handy keyboard shortcuts to quickly navigate between editors and editor groups.

>If you'd like to modify the default keyboard shortcuts, see [Key Bindings](/docs/getstarted/keybindings.md) for details.

* `kb(workbench.action.nextEditor)` go to the right editor.
* `kb(workbench.action.previousEditor)` go to the left editor.
* `kb(workbench.action.quickOpenPreviousRecentlyUsedEditorInGroup)` open the previous editor in the editor group MRU list.
* `kb(workbench.action.focusFirstEditorGroup)` go to the leftmost editor group.
* `kb(workbench.action.focusSecondEditorGroup)` go to the center editor group.
* `kb(workbench.action.focusThirdEditorGroup)` go to the rightmost editor group.
* `kb(workbench.action.closeActiveEditor)` close the active editor.
* `kb(workbench.action.closeEditorsInGroup)` close all editors in the editor group.
* `kb(workbench.action.closeAllEditors)` close all editors.

## Working without Tabs

If you prefer not to use Tabs (tabbed headings), you can disable Tabs (tabbed headings) entirely by setting `workbench.editor.showTabs` to `single` or `none`.

### Disable Preview mode

Without Tabs, the **OPEN EDITORS** section of the File Explorer is a quick way to do file navigation.  With [preview editor mode](/docs/getstarted/userinterface.md#preview-mode), files are not added to the **OPEN EDITOR** list nor editor group on single-click open. You can disable this feature through the `workbench.editor.enablePreview` and `workbench.editor.enablePreviewFromQuickOpen` settings.

### Ctrl+Tab to navigate in entire editor history

You can change keybindings for `kbstyle(Ctrl+Tab)` to show you a list of all opened editors from the history independent from the active editor group.

Edit your [keybindings](/docs/getstarted/keybindings.md) and add the following:

```json
{ "key": "ctrl+tab", "command": "workbench.action.openPreviousEditorFromHistory" },
{ "key": "ctrl+tab", "command": "workbench.action.quickOpenNavigateNext", "when": "inQuickOpen" },
```

### Close an entire group instead of a single editor

If you liked the behavior of VS Code closing an entire group when closing one editor, you can bind the following in your [keybindings](/docs/getstarted/keybindings.md).

macOS:

```json
{ "key": "cmd+w", "command": "workbench.action.closeEditorsInGroup" }
```

Windows/Linux:

```json
{ "key": "ctrl+w", "command": "workbench.action.closeEditorsInGroup" }
```

## Window management

VS Code has some options to control how windows (instances) should be opened or restored between sessions.

The settings `window.openFoldersInNewWindow` and `window.openFilesInNewWindow` are provided to configure opening new windows or reusing the last active window for files or folders and possible values are `default`, `on` and `off`.

If configured to be `default`, we will make the best guess about reusing a window or not based on the context from where the open request was made. Flip this to `on` or `off` to always behave the same. For example, if you feel that picking a file or folder from the **File** menu should always open into a new window, set this to `on`.

Note: There can still be cases where this setting is ignored (for example, when using the `-new-window` or `-reuse-window` command-line option).

The `window.restoreWindows` setting tells VS Code how to restore the opened windows of your previous session. By default, VS Code will restore all windows you worked on during your previous session (setting: `all`). Change this setting to `none` to never reopen any windows and always start with an empty VS Code instance. Change it to `one` to reopen the last opened window you worked on or `folders` to only restore windows that had folders opened.

## Next steps

Now that you know the overall layout of VS Code, start to customize the editor to how you like to work by looking at the following topics:

* [Changing the Theme](/docs/getstarted/themes.md) - Set a Color and/or File Icon theme to your preference.
* [Custom Layout](/docs/editor/custom-layout.md) - Learn more about VS Code's workbench and editor layout customizations.

## Common questions

### How can I change the color of the indent guides?

The indent guide colors are customizable as are most VS Code UI elements. To [customize](/api/references/theme-color.md) the indent guides color for your active color theme, use the `workbench.colorCustomizations` [setting](/docs/getstarted/settings.md) and modify the `editorIndentGuide.background` value.

For example, to make the indent guides bright blue, add the following to your `settings.json`:

```json
"workbench.colorCustomizations": {
    "editorIndentGuide.background": "#0000ff"
}
```

### Can I hide the OPEN EDITORS section in the Explorer?

Yes, you can hide the **OPEN EDITORS** list with the `explorer.openEditors.visible` [setting](/docs/getstarted/settings.md), which declares how many items to display before a scroll bar appears. Setting `"explorer.openEditors.visible": 0` will hide **OPEN EDITORS** when you have an open folder. The list will still be displayed if you are using VS Code to view individual loose files, since they won't be displayed in the folder pane.<|MERGE_RESOLUTION|>--- conflicted
+++ resolved
@@ -248,13 +248,9 @@
 
 When you have more open items than can fit in the title area, you can use the **Show Opened Editors** command (available through the `...` More button) to display a dropdown list of tabbed items.
 
-<<<<<<< HEAD
+There is also a scroll bar between the tab and editor regions to drag editors into view. You can increase the height of the scroll bar to make it easier to drag by setting **Workbench > Editor: Title Scrollbar Sizing** (`workbench.editor.titleScrollbarSizing`) to `large`.
+
 If you don't want to use Tabs, you can disable the feature by setting the `workbench.editor.showTabs` [setting](/docs/getstarted/settings.md) to `single`:
-=======
-There is also a scroll bar between the tab and editor regions to drag editors into view. You can increase the height of the scroll bar to make it easier to drag by setting **Workbench > Editor: Title Scrollbar Sizing** (`workbench.editor.titleScrollbarSizing`) to `large`.
-
-If you don't want to use Tabs, you can disable the feature by setting the `workbench.editor.showTabs` [setting](/docs/getstarted/settings.md) to false:
->>>>>>> 1c2fd212
 
 ```json
     "workbench.editor.showTabs": "single"
