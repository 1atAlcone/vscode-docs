--- conflicted
+++ resolved
@@ -83,19 +83,6 @@
 },
 ```
 
-<<<<<<< HEAD
-## Semantic Highlighting
-
-Semantic highlighting is available a for TypeScript and JavaScript in 1.43. We expect it to be adopted by other languages soon.
-
-Semantic highlighting enriches the syntax coloring based on symbol information from the language service that has the full understanding of the project The coloring changes appear once the language server is up and running and has computed the semantic token.
-
-Each theme controls whether to enable semantic highlighting with a specific setting that is part of the theme definition. The style each semantic token get is defined by the theme's styling rules.
-
-Users can override the setting and the rules using the `editor.tokenColorCustomizations` setting:
-
-Enable semantic highlighting for a specific theme:
-=======
 ## Semantic highlighting
 
 Semantic highlighting is available for TypeScript and JavaScript in VS Code release 1.43. We expect it to be adopted by other languages soon.
@@ -108,7 +95,6 @@
 
 Enable semantic highlighting for a specific theme:
 
->>>>>>> 21b3c779
 ```json
 "editor.tokenColorCustomizations": {
     "[Material Theme]": {
@@ -118,21 +104,13 @@
 ```
 
 Enable semantic highlighting for all themes:
-<<<<<<< HEAD
-=======
-
->>>>>>> 21b3c779
 ```json
 "editor.tokenColorCustomizations": {
     "semanticHighlighting": true
 },
 ```
 
-<<<<<<< HEAD
-The theme that come out-of-the box with VS Code have `semanticHighlighting` enabled by default. User can change that as described above.
-=======
 The themes that ship with VS Code (for example the "Dark+" default) have `semanticHighlighting` enabled by default. You can disable sematic highlighting for those themes as described above.
->>>>>>> 21b3c779
 
 ## Creating your own Color Theme
 
