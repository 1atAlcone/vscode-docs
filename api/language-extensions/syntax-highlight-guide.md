---
# DO NOT TOUCH — Managed by doc writer
ContentId: 2bb06188-d394-4b98-872c-0bf26c8a674d
DateApproved: 4/8/2020

# Summarize the whole topic in less than 300 characters for SEO purpose
MetaDescription: A guide to syntax highlighting
---

# Syntax Highlight Guide

Syntax highlighting determines the color and style of source code displayed in the Visual Studio Code editor. It is responsible for colorizing keywords like `if` or `for` in JavaScript differently than strings and comments and variable names.

There are two components to syntax highlighting:

- [Tokenization](#tokenization): Breaking text into a list of tokens
- [Theming](#theming): Using themes or user settings to map the tokens to specific colors and styles

<<<<<<< HEAD
Before diving into the details, a good start is to play with the [scope inspector](#scope-inspector) and explore what tokens are present in a source file and what theme rules they match to. To see both semantic and syntax token, use a built-in theme (e.g. Dark+) on a TypeScript file.
=======
Before diving into the details, a good start is to play with the [scope inspector](#scope-inspector) tool and explore what tokens are present in a source file and what theme rules they match to. To see both semantic and syntax token, use a built-in theme (for example, Dark+) on a TypeScript file.
>>>>>>> 406f4733

## Tokenization

The tokenization of text is about breaking the text into segments and to classify each segment with a token type.

VS Code's tokenization engine is powered by [TextMate grammars][tm-grammars]. TextMate grammars are a structured collection of regular expressions and are written as a plist (XML) or JSON files. VS Code extensions can contribute grammars through the `grammar` contribution point.

<<<<<<< HEAD
The TextMate tokenization engine runs in the same process as the renderer and tokens are updated as the user types.
Tokens are used for syntax highlighting, but also to classify the source code into areas of comments, strings, regex.

Since 1.43, VS Code also allows extension to provide tokenization through a [Semantic Token Provider](/api/references/vscode-api#DocumentSemanticTokensProvider). Semantic providers are typically implemented by language servers that have a deeper understanding of the source file and can resolve symbols in the context of the project.
For example, a constant variable name can be rendered as constant throughout the project, not just at the place of its declaration.

Highlighting based on semantic tokens considered an addition to the TextMate based syntax highlighting. The semantic highlighting goes on top of the syntax highlighting.

As language servers take a while to load and analyze the project, semantic tokens come in with a delay.

This article focuses on the TextMate based tokenization. Semantic tokenization and theming is explained in dept in the [Semantic Highlighting Guide](semantic-highlighting-guide)

### TextMate grammars

VS Code uses [TextMate grammars][tm-grammars] as the syntax tokenization engine. Invented for the TextMate editor, they are have been adopted by many other editors and IDEs due to large number of language bundles created and maintained by the Open Source community.
=======
The TextMate tokenization engine runs in the same process as the renderer and tokens are updated as the user types. Tokens are used for syntax highlighting, but also to classify the source code into areas of comments, strings, regex.

Starting with release 1.43, VS Code also allows extensions to provide tokenization through a [Semantic Token Provider](/api/references/vscode-api#DocumentSemanticTokensProvider). Semantic providers are typically implemented by language servers that have a deeper understanding of the source file and can resolve symbols in the context of the project. For example, a constant variable name can be rendered using constant highlighting throughout the project, not just at the place of its declaration.

Highlighting based on semantic tokens is considered an addition to the TextMate-based syntax highlighting. Semantic highlighting goes on top of the syntax highlighting. And as language servers can take a while to load and analyze a project, semantic token highlighting may appear after a short delay.

This article focuses on the TextMate-based tokenization. Semantic tokenization and theming are explained in the [Semantic Highlighting Guide](semantic-highlighting-guide).

### TextMate grammars

VS Code uses [TextMate grammars][tm-grammars] as the syntax tokenization engine. Invented for the TextMate editor, they have been adopted by many other editors and IDEs due to large number of language bundles created and maintained by the Open Source community.
>>>>>>> 406f4733

TextMate grammars rely on [Oniguruma regular expressions](https://macromates.com/manual/en/regular_expressions) and are typically written as a plist or JSON. You can find a good introduction to TextMate grammars [here](https://www.apeth.com/nonblog/stories/textmatebundle.html), and you can take a look at existing TextMate grammars to learn more about how they work.

### TextMate tokens and scopes

Tokens are one or more characters that are part of the same program element. Example tokens include operators such as `+` and `*`, variable names such as `myVar`, or strings such as `"my string"`.

Each token is associated with a scope that defines the context of the token. A scope is a dot separated list of identifiers that specify the context of the current token. The `+` operation in JavaScript, for example, has the scope `keyword.operator.arithmetic.js`.

Themes map scopes to colors and styles to provide syntax highlighting. TextMate provides [list of common scopes][tm-grammars] that many themes target. In order to have your grammar as broadly supported as possible, try to build on existing scopes rather than defining new ones.

Scopes nest so that each token is also associated with a list of parent scopes. The example below uses the [scope inspector](#scope-inspector) to show the scope hierarchy for the `+` operator in a simple JavaScript function. The most specific scope is listed at the top, with more general parent scopes listed below:

![syntax highlighting scopes](images/syntax-highlighting/scopes.png)

Parent scope information is also used for theming. When a theme targets a scope, all tokens with that parent scope will be colorized unless the theme also provides a more specific colorization for their individual scopes.

### Contributing a basic grammar

VS Code supports json TextMate grammars. These are contributed through the `grammars` [contribution point](/api/references/contribution-points).

Each grammar contribution specifies: the identifier of the language the grammar applies to, the top-level scope name for the tokens of the grammar, and the relative path to a grammar file. The example below shows a grammar contribution for a fictional `abc` language:

```json
{
  "contributes": {
    "languages": [
      {
        "id": "abc",
        "extensions": [".abc"]
      }
    ],
    "grammars": [
      {
        "language": "abc",
        "scopeName": "source.abc",
        "path": "./syntaxes/abc.tmGrammar.json"
      }
    ]
  }
}
```

The grammar file itself consists of a top-level rule. This is typically split into a `patterns` section that lists the top-level elements of the program and a `repository` that defines each of the elements. Other rules in the grammar can reference elements from the `repository` using `{ "include": "#id" }`.

The example `abc` grammar marks the letters `a`, `b`, and `c` as keywords, and nestings of parens as expressions.

```json
{
  "scopeName": "source.abc",
  "patterns": [{ "include": "#expression" }],
  "repository": {
    "expression": {
      "patterns": [{ "include": "#letter" }, { "include": "#paren-expression" }]
    },
    "letter": {
      "match": "a|b|c",
      "name": "keyword.letter"
    },
    "paren-expression": {
      "begin": "\\(",
      "end": "\\)",
      "beginCaptures": {
        "0": { "name": "punctuation.paren.open" }
      },
      "endCaptures": {
        "0": { "name": "punctuation.paren.close" }
      },
      "name": "expression.group",
      "patterns": [{ "include": "#expression" }]
    }
  }
}
```

The grammar engine will try to successively apply the `expression` rule to all text in the document. For a simple program such as:

```
a
(
    b
)
x
(
    (
        c
        xyz
    )
)
(
a
```

The example grammar produces the following scopes (listed left-to-right from most specific to least specific scope):

```
a               keyword.letter, source.abc
(               punctuation.paren.open, expression.group, source.abc
    b           keyword.letter, expression.group, source.abc
)               punctuation.paren.close, expression.group, source.abc
x               source.abc
(               punctuation.paren.open, expression.group, source.abc
    (           punctuation.paren.open, expression.group, expression.group, source.abc
        c       keyword.letter, expression.group, expression.group, source.abc
        xyz     expression.group, expression.group, source.abc
    )           punctuation.paren.close, expression.group, expression.group, source.abc
)               punctuation.paren.close, expression.group, source.abc
(               punctuation.paren.open, expression.group, source.abc
a               keyword.letter, source.abc
```

Note that text that is not matched by one of the rules, such as the string `xyz`, is included in the current scope. The last parenthesis at the end of the file is not part of the `expression.group` since the `end` rule is not matched.

### Embedded languages

If your grammar includes embedded languages within the parent language, such as CSS style blocks in HTML, you can use the `embeddedLanguages` contribution point to tell VS Code to treat the embedded language as distinct from the parent language. This ensures that bracket matching, commenting, and other basic language features work as expected in the embedded language.

<<<<<<< HEAD
The `embeddedLanguages` contribution point maps a scope in the embedded language to a top level language scope. In the example below, any tokens in the `meta.embedded.block.javascript` scope will be treated as JavaScript content:
=======
The `embeddedLanguages` contribution point maps a scope in the embedded language to a top-level language scope. In the example below, any tokens in the `meta.embedded.block.javascript` scope will be treated as JavaScript content:
>>>>>>> 406f4733

```json
{
  "contributes": {
    "grammars": [
      {
        "path": "./syntaxes/abc.tmLanguage.json",
        "scopeName": "source.abc",
        "embeddedLanguages": {
          "meta.embedded.block.javascript": "javascript"
        }
      }
    ]
  }
}
```

Now if you try to comment code or trigger snippets inside a set of tokens marked `meta.embedded.block.javascript`, they will get the correct `//` JavaScript style comment and the correct JavaScript snippets.

### Developing a new grammar extension

To quickly create a new grammar extension, use [VS Code's Yeoman templates](/api/get-started/your-first-extension) to run `yo code` and select the `New Language` option:

![Selecting the 'new language' template in 'yo code'](images/syntax-highlighting/yo-new-language.png)

Yeoman will walk you through some basic questions to scaffold the new extension. The important questions for creating a new grammar are:

- `Language Id` - A unique identifier for your language.
- `Language Name` - A human readable name for your language.
- `Scope names` - Root TextMate scope name for your grammar

![Filling in the 'new language' questions](images/syntax-highlighting/yo-new-language-questions.png)

The generator assumes that you want to define both a new language and a new grammar for that language. If you are creating a grammar for an existing language, just fill these in with your target language's information and be sure to delete the `languages` contribution point in the generated `package.json`.

After answering all the questions, Yeoman will create a new extension with the structure:

![A new language extension](images/syntax-highlighting/generated-new-language-extension.png)

Remember, if you are contributing a grammar to a language that VS Code already knows about, be sure to delete the `languages` contribution point in the generated `package.json`.

#### Converting an existing TextMate grammar

`yo code` can also help convert an existing TextMate grammar to a VS Code extension. Again, start by running `yo code` and selecting `Language extension`. When asked for an existing grammar file, give it the full path to either a `.tmLanguage` or `.json` TextMate grammar file:

![Converting an existing TextMate grammar](images/syntax-highlighting/yo-convert.png)

#### Using YAML to write a grammar

As a grammar grows more complex, it can become difficult to understand and maintain it as json. If you find yourself writing complex regular expressions or needing to add comments to explain aspects of the grammar, consider using yaml to define your grammar instead.

Yaml grammars have the exact same structure as a json based grammar but allow you to use yaml's more concise syntax, along with features such as multi-line strings and comments.

![A yaml grammar using multiline strings and comments](images/syntax-highlighting/yaml-grammar.png)

VS Code can only load json grammars, so yaml based grammars must be converted to json. The [`js-yaml` package](https://www.npmjs.com/package/js-yaml) and command-line tool makes this easy.

```bash
# Install js-yaml as a development only dependency in your extension
$ npm install js-yaml --save-dev

# Use the command-line tool to convert the yaml grammar to json
$ npx js-yaml syntaxes/abc.tmLanguage.yaml > syntaxes/abc.tmLanguage.json
```

<<<<<<< HEAD

=======
>>>>>>> 406f4733
### Injection grammars

Injection grammars let you extend an existing grammar. An injection grammar is a regular TextMate grammar that is injected into a specific scope within an existing grammar. Example applications of injection grammars:

- Highlighting keywords such as `TODO` in comments.
- Add more specific scope information to an existing grammar.
- Adding highlighting for a new language to Markdown fenced code blocks.

#### Creating a basic injection grammar

Injection grammars are contributed though the `package.json` just like regular grammars. However, instead of specifying a `language`, an injection grammar uses `injectTo` to specify a list of target language scopes to inject the grammar into.

<<<<<<< HEAD
For this example, we'll create a very simple injection grammar that highlights `TODO` as a keyword in JavaScript comments. To apply our injection grammar in JavaScript files, we use the `source.js` target language scope in `injectTo`:
=======
For this example, we'll create a simple injection grammar that highlights `TODO` as a keyword in JavaScript comments. To apply our injection grammar in JavaScript files, we use the `source.js` target language scope in `injectTo`:
>>>>>>> 406f4733

```json
{
  "contributes": {
    "grammars": [
      {
        "path": "./syntaxes/injection.json",
        "scopeName": "todo-comment.injection",
        "injectTo": ["source.js"]
      }
    ]
  }
}
```

The grammar itself is a standard TextMate grammar except for the top level `injectionSelector` entry. The `injectionSelector` is a scope selector that specifies which scopes the injected grammar should be applied in. For our example, we want to highlight the word `TODO` in all `//` comments. Using the [scope inspector](#scope-inspector), we find that JavaScript's double slash comments have the scope `comment.line.double-slash`, so our injection selector is `L:comment.line.double-slash`:

```json
{
  "scopeName": "todo-comment.injection",
  "injectionSelector": "L:comment.line.double-slash",
  "patterns": [
    {
      "include": "#todo-keyword"
    }
  ],
  "repository": {
    "todo-keyword": {
      "match": "TODO",
      "name": "keyword.todo"
    }
  }
}
```

The `L:` in the injection selector means that the injection is added to the left of existing grammar rules. This basically means that our injected grammar's rules will be applied before any existing grammar rules.

#### Embedded languages

Injection grammars can also contribute embedded languages to their parent grammar. Just like with a normal grammar, an injection grammar can use `embeddedLanguages` to map scopes from the embedded language to a top-level language scope.

<<<<<<< HEAD
An extension that highlights SQL queries in JavaScript strings for example may use `embeddedLanguages` to make sure all token inside the string marked `meta.embedded.inline.sql` are treated as SQL for basic language features such as bracket matching and snippet selection.
=======
An extension that highlights SQL queries in JavaScript strings, for example, may use `embeddedLanguages` to make sure all token inside the string marked `meta.embedded.inline.sql` are treated as SQL for basic language features such as bracket matching and snippet selection.
>>>>>>> 406f4733

```json
{
  "contributes": {
    "grammars": [
      {
        "path": "./syntaxes/injection.json",
        "scopeName": "sql-string.injection",
        "injectTo": ["source.js"],
        "embeddedLanguages": {
          "meta.embedded.inline.sql": "sql"
        }
      }
    ]
  }
}
```

#### Token types and embedded languages

There is one additional complication for injection languages embedded languages: by default, VS Code treats all tokens within a string as string contents and all tokens with a comment as token content. Since features such as bracket matching and auto closing pairs are disabled inside of strings and comments, if the embedded language appears inside a string or comment, these features will also be disabled in the embedded language.

To override this behavior, you can use a `meta.embedded.*` scope to reset VS Code's marking of tokens as string or comment content. It is a good idea to always wrap embedded language in a `meta.embedded.*` scope to make sure VS Code treats the embedded language properly.

If you can't add a `meta.embedded.*` scope to your grammar, you can alternatively use `tokenTypes` in the grammar's contribution point to map specific scopes to content mode. The `tokenTypes` section below ensures that any content in the `my.sql.template.string` scope is treated as source code:

```json
{
  "contributes": {
    "grammars": [
      {
        "path": "./syntaxes/injection.json",
        "scopeName": "sql-string.injection",
        "injectTo": ["source.js"],
        "embeddedLanguages": {
          "my.sql.template.string": "sql"
        },
        "tokenTypes": {
          "my.sql.template.string": "other"
        }
      }
    ]
  }
}
```

## Theming

Theming is about assigning colors and styles to tokens. Theming rules are specified in color themes, but users can customize the theming rules in the user settings.

TextMate theme rules are defined in `tokenColors` and have the same syntax as regular TextMate themes. Each rule defines a TextMate scope selector and a resulting color and style.

When evaluating the color and style of a token, the current token's scope is matched against the rule's selector to find the most specific rule for each style property (foreground, bold, italic, underline)

<<<<<<< HEAD

The [Color Theme Guide](/api/extension-guides/color-theme#syntax-colors) describes how to create a color theme.

Theming for semantic tokens is explained in dept in the [Semantic Highlighting Guide](semantic-highlighting-guide#theming)
=======
The [Color Theme Guide](/api/extension-guides/color-theme#syntax-colors) describes how to create a color theme. Theming for semantic tokens is explained in the [Semantic Highlighting Guide](semantic-highlighting-guide#theming).
>>>>>>> 406f4733

## Scope inspector

VS Code's built-in scope inspector tool helps debug grammars and semantic tokens. It displays the scopes for the token and the semantic tokens at the current position in a file, along with metadata about which theme rules apply to that token.

Trigger the scope inspector from the Command Palette with the `Developer: Inspect Editor Tokens and Scopes` command or [create a keybinding](/docs/getstarted/keybindings) for it:

```json
{
  "key": "cmd+alt+shift+i",
  "command": "editor.action.inspectTMScopes"
}
```

![scope inspector](images/syntax-highlighting/scope-inspector.png)

The scope inspector displays the following information:

1. The current token.
1. Metadata about the token and information about its computed appearance. If you are working with embedded languages, the important entries here `language` and `token type`.
<<<<<<< HEAD
1. The semantic token section are shown when a semantic token provider is available for the current language and when the current theme supports semantic highlighting. It shows the current semantic token type and modifiers along with the theme rules that match the semantic token type and modifiers.
=======
1. The semantic token section is shown when a semantic token provider is available for the current language and when the current theme supports semantic highlighting. It shows the current semantic token type and modifiers along with the theme rules that match the semantic token type and modifiers.
>>>>>>> 406f4733
1. The TextMate section shows the scope list for the current TextMate token, with the most specific scope at the top. It also shows the most specific theme rules that match the scopes. This only shows the theme rules that are responsible for the token's current style, it does not show overridden rules. If semantic tokens are present, the theme rules are only shown when they differ from the rule matching the semantic token.

[tm-grammars]: https://macromates.com/manual/en/language_grammars<|MERGE_RESOLUTION|>--- conflicted
+++ resolved
@@ -16,11 +16,7 @@
 - [Tokenization](#tokenization): Breaking text into a list of tokens
 - [Theming](#theming): Using themes or user settings to map the tokens to specific colors and styles
 
-<<<<<<< HEAD
-Before diving into the details, a good start is to play with the [scope inspector](#scope-inspector) and explore what tokens are present in a source file and what theme rules they match to. To see both semantic and syntax token, use a built-in theme (e.g. Dark+) on a TypeScript file.
-=======
 Before diving into the details, a good start is to play with the [scope inspector](#scope-inspector) tool and explore what tokens are present in a source file and what theme rules they match to. To see both semantic and syntax token, use a built-in theme (for example, Dark+) on a TypeScript file.
->>>>>>> 406f4733
 
 ## Tokenization
 
@@ -28,35 +24,17 @@
 
 VS Code's tokenization engine is powered by [TextMate grammars][tm-grammars]. TextMate grammars are a structured collection of regular expressions and are written as a plist (XML) or JSON files. VS Code extensions can contribute grammars through the `grammar` contribution point.
 
-<<<<<<< HEAD
-The TextMate tokenization engine runs in the same process as the renderer and tokens are updated as the user types.
-Tokens are used for syntax highlighting, but also to classify the source code into areas of comments, strings, regex.
-
-Since 1.43, VS Code also allows extension to provide tokenization through a [Semantic Token Provider](/api/references/vscode-api#DocumentSemanticTokensProvider). Semantic providers are typically implemented by language servers that have a deeper understanding of the source file and can resolve symbols in the context of the project.
-For example, a constant variable name can be rendered as constant throughout the project, not just at the place of its declaration.
-
-Highlighting based on semantic tokens considered an addition to the TextMate based syntax highlighting. The semantic highlighting goes on top of the syntax highlighting.
-
-As language servers take a while to load and analyze the project, semantic tokens come in with a delay.
-
-This article focuses on the TextMate based tokenization. Semantic tokenization and theming is explained in dept in the [Semantic Highlighting Guide](semantic-highlighting-guide)
+The TextMate tokenization engine runs in the same process as the renderer and tokens are updated as the user types. Tokens are used for syntax highlighting, but also to classify the source code into areas of comments, strings, regex.
+
+Starting with release 1.43, VS Code also allows extensions to provide tokenization through a [Semantic Token Provider](/api/references/vscode-api#DocumentSemanticTokensProvider). Semantic providers are typically implemented by language servers that have a deeper understanding of the source file and can resolve symbols in the context of the project. For example, a constant variable name can be rendered using constant highlighting throughout the project, not just at the place of its declaration.
+
+Highlighting based on semantic tokens is considered an addition to the TextMate-based syntax highlighting. Semantic highlighting goes on top of the syntax highlighting. And as language servers can take a while to load and analyze a project, semantic token highlighting may appear after a short delay.
+
+This article focuses on the TextMate-based tokenization. Semantic tokenization and theming are explained in the [Semantic Highlighting Guide](semantic-highlighting-guide).
 
 ### TextMate grammars
 
-VS Code uses [TextMate grammars][tm-grammars] as the syntax tokenization engine. Invented for the TextMate editor, they are have been adopted by many other editors and IDEs due to large number of language bundles created and maintained by the Open Source community.
-=======
-The TextMate tokenization engine runs in the same process as the renderer and tokens are updated as the user types. Tokens are used for syntax highlighting, but also to classify the source code into areas of comments, strings, regex.
-
-Starting with release 1.43, VS Code also allows extensions to provide tokenization through a [Semantic Token Provider](/api/references/vscode-api#DocumentSemanticTokensProvider). Semantic providers are typically implemented by language servers that have a deeper understanding of the source file and can resolve symbols in the context of the project. For example, a constant variable name can be rendered using constant highlighting throughout the project, not just at the place of its declaration.
-
-Highlighting based on semantic tokens is considered an addition to the TextMate-based syntax highlighting. Semantic highlighting goes on top of the syntax highlighting. And as language servers can take a while to load and analyze a project, semantic token highlighting may appear after a short delay.
-
-This article focuses on the TextMate-based tokenization. Semantic tokenization and theming are explained in the [Semantic Highlighting Guide](semantic-highlighting-guide).
-
-### TextMate grammars
-
 VS Code uses [TextMate grammars][tm-grammars] as the syntax tokenization engine. Invented for the TextMate editor, they have been adopted by many other editors and IDEs due to large number of language bundles created and maintained by the Open Source community.
->>>>>>> 406f4733
 
 TextMate grammars rely on [Oniguruma regular expressions](https://macromates.com/manual/en/regular_expressions) and are typically written as a plist or JSON. You can find a good introduction to TextMate grammars [here](https://www.apeth.com/nonblog/stories/textmatebundle.html), and you can take a look at existing TextMate grammars to learn more about how they work.
 
@@ -174,11 +152,7 @@
 
 If your grammar includes embedded languages within the parent language, such as CSS style blocks in HTML, you can use the `embeddedLanguages` contribution point to tell VS Code to treat the embedded language as distinct from the parent language. This ensures that bracket matching, commenting, and other basic language features work as expected in the embedded language.
 
-<<<<<<< HEAD
-The `embeddedLanguages` contribution point maps a scope in the embedded language to a top level language scope. In the example below, any tokens in the `meta.embedded.block.javascript` scope will be treated as JavaScript content:
-=======
 The `embeddedLanguages` contribution point maps a scope in the embedded language to a top-level language scope. In the example below, any tokens in the `meta.embedded.block.javascript` scope will be treated as JavaScript content:
->>>>>>> 406f4733
 
 ```json
 {
@@ -244,10 +218,6 @@
 $ npx js-yaml syntaxes/abc.tmLanguage.yaml > syntaxes/abc.tmLanguage.json
 ```
 
-<<<<<<< HEAD
-
-=======
->>>>>>> 406f4733
 ### Injection grammars
 
 Injection grammars let you extend an existing grammar. An injection grammar is a regular TextMate grammar that is injected into a specific scope within an existing grammar. Example applications of injection grammars:
@@ -260,11 +230,7 @@
 
 Injection grammars are contributed though the `package.json` just like regular grammars. However, instead of specifying a `language`, an injection grammar uses `injectTo` to specify a list of target language scopes to inject the grammar into.
 
-<<<<<<< HEAD
-For this example, we'll create a very simple injection grammar that highlights `TODO` as a keyword in JavaScript comments. To apply our injection grammar in JavaScript files, we use the `source.js` target language scope in `injectTo`:
-=======
 For this example, we'll create a simple injection grammar that highlights `TODO` as a keyword in JavaScript comments. To apply our injection grammar in JavaScript files, we use the `source.js` target language scope in `injectTo`:
->>>>>>> 406f4733
 
 ```json
 {
@@ -306,11 +272,7 @@
 
 Injection grammars can also contribute embedded languages to their parent grammar. Just like with a normal grammar, an injection grammar can use `embeddedLanguages` to map scopes from the embedded language to a top-level language scope.
 
-<<<<<<< HEAD
-An extension that highlights SQL queries in JavaScript strings for example may use `embeddedLanguages` to make sure all token inside the string marked `meta.embedded.inline.sql` are treated as SQL for basic language features such as bracket matching and snippet selection.
-=======
 An extension that highlights SQL queries in JavaScript strings, for example, may use `embeddedLanguages` to make sure all token inside the string marked `meta.embedded.inline.sql` are treated as SQL for basic language features such as bracket matching and snippet selection.
->>>>>>> 406f4733
 
 ```json
 {
@@ -365,14 +327,7 @@
 
 When evaluating the color and style of a token, the current token's scope is matched against the rule's selector to find the most specific rule for each style property (foreground, bold, italic, underline)
 
-<<<<<<< HEAD
-
-The [Color Theme Guide](/api/extension-guides/color-theme#syntax-colors) describes how to create a color theme.
-
-Theming for semantic tokens is explained in dept in the [Semantic Highlighting Guide](semantic-highlighting-guide#theming)
-=======
 The [Color Theme Guide](/api/extension-guides/color-theme#syntax-colors) describes how to create a color theme. Theming for semantic tokens is explained in the [Semantic Highlighting Guide](semantic-highlighting-guide#theming).
->>>>>>> 406f4733
 
 ## Scope inspector
 
@@ -393,11 +348,7 @@
 
 1. The current token.
 1. Metadata about the token and information about its computed appearance. If you are working with embedded languages, the important entries here `language` and `token type`.
-<<<<<<< HEAD
-1. The semantic token section are shown when a semantic token provider is available for the current language and when the current theme supports semantic highlighting. It shows the current semantic token type and modifiers along with the theme rules that match the semantic token type and modifiers.
-=======
 1. The semantic token section is shown when a semantic token provider is available for the current language and when the current theme supports semantic highlighting. It shows the current semantic token type and modifiers along with the theme rules that match the semantic token type and modifiers.
->>>>>>> 406f4733
 1. The TextMate section shows the scope list for the current TextMate token, with the most specific scope at the top. It also shows the most specific theme rules that match the scopes. This only shows the theme rules that are responsible for the token's current style, it does not show overridden rules. If semantic tokens are present, the theme rules are only shown when they differ from the rule matching the semantic token.
 
 [tm-grammars]: https://macromates.com/manual/en/language_grammars