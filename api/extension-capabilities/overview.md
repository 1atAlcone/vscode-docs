---
# DO NOT TOUCH — Managed by doc writer
ContentId: d22675fc-6609-43f2-a66b-8f2a52597195
DateApproved: 3/30/2022

# Summarize the whole topic in less than 300 characters for SEO purpose
MetaDescription: Learn the details of what's possible with Visual Studio Code's rich extension (plug-in) API.
---

# Extensions Capabilities Overview

Visual Studio Code offers many ways for extensions to extend its capabilities. It can sometimes be hard to find the right [Contribution Points](/api/references/contribution-points) and [VS Code API](/api/references/vscode-api) to use. This topic splits extension capabilities into a few categories. Each category describes:

- Some functionalities your extension could use
- Links to more detailed topics for using these functionalities
- A few extension ideas

However, we also impose [restrictions](#restrictions) upon extensions to ensure the stability and performance of VS Code. For example, extensions cannot access the DOM of VS Code UI.

## Common Capabilities

[Common Capabilities](./common-capabilities) are core pieces of functionality that you can use in any extension.

Some of these capabilities include:

- Registering commands, configurations, keybindings, or context menu items.
- Storing workspace or global data.
- Displaying notification messages.
- Using Quick Pick to collect user input.
- Open the system file picker to let users select files or folders.
- Use the Progress API to indicate long-running operations.

## Theming

[Theming](./theming) controls the look of VS Code, both the colors of source code in the editor and the colors of the VS Code UI. If you've ever wanted to make it look like you're coding the Matrix by making VS Code different shades of green, or just wanted to create the ultimate, minimalist grayscale workspace, then themes are for you.

**Extension Ideas**

- Change colors of your source code.
- Change colors of the VS Code UI.
- Port an existing TextMate theme to VS Code.
- Add custom file icons.

## Declarative Language Features

[Declarative Language Features](/api/language-extensions/overview#declarative-language-features) adds basic text editing support for a programming language such as bracket matching, auto-indentation and syntax highlighting. This is done declaratively, without writing any code. For more advanced language features, like IntelliSense or debugging, see [Programmatic Language Features](#programmatic-language-features).

**Extension Ideas**

- Bundle common JavaScript snippets into an extension.
- Tell VS Code about a new programming language.
- Add or replace the grammar for a programming language.
- Extend an existing grammar with grammar injections.
- Port an existing TextMate grammar to VS Code.

## Programmatic Language Features

[Programmatic Language Features](/api/language-extensions/overview#programmatic-language-features) add rich programming language support such as Hovers, Go to Definition, diagnostic errors, IntelliSense and CodeLens. These language features are exposed through the [`vscode.languages.*`](/api/references/vscode-api#languages) API. An extension can either use these API directly, or write a Language Server and adapt it to VS Code using the VS Code [Language Server library](https://github.com/microsoft/vscode-languageserver-node).

Although we provide a listing of [language features](/api/language-extensions/programmatic-language-features) and their intended usage, nothing prevents you from using these API creatively. For example, CodeLens and Hovers are a great way to present additional information inline, while diagnostic errors can be used to highlight spelling or code style errors.

**Extension Ideas**

- Add hovers that show sample usage of an API.
- Report spelling or linter errors in source code using diagnostics.
- Register a new code formatter for HTML.
- Provide rich, context-aware IntelliSense.
- Add folding, breadcrumbs and outline support for a language.

## Workbench Extensions

[Workbench Extensions](./extending-workbench) extend the VS Code Workbench UI. Add new right-click actions to the File Explorer, or even build a custom explorer using VS Code's [TreeView](/api/extension-guides/tree-view) API. And if your extension needs a fully customized user interface, use the [Webview API](/api/extension-guides/webview) to build your own document preview or UI using standard HTML, CSS, and JavaScript.

**Extension Ideas**

- Add custom context menu actions to the File Explorer.
- Create a new, interactive TreeView in the Side Bar.
- Define a new Activity Bar view.
- Show new information in the Status Bar.
- Render custom content using the `WebView` API.
- Contribute Source Control providers.

## Debugging

You can take advantage of VS Code's [Debugging](/docs/editor/debugging) functionality by writing [Debugger Extensions](/api/extension-guides/debugger-extension) that connect VS Code's debugging UI to a specific debugger or runtime.

**Extension Ideas**

- Connect VS Code's debugging UI to a debugger or runtime by contributing a [Debug Adapter implementation](https://microsoft.github.io/debug-adapter-protocol/implementors/adapters/).
- Specify the languages supported by a debugger extension.
- Provide rich IntelliSense and hover information for the debug configuration attributes used by the debugger.
- Provide debug configuration snippets.

On the other hand, VS Code also offers a set of [Debug Extension API](/api/references/vscode-api#debug), with which you can implement debug-related functionality on top of any VS Code debugger, in order to automate users' debugging experience.

**Extension Ideas**

- Start debug sessions based on dynamically created debug configurations.
- Track the lifecycle of debug sessions.
- Create and manage breakpoints programmatically.

<!-- Add below content back after writing ./extending-core-functionalities.md  -->
<!-- ## Core Extensions

[Core Extensions](extending-core-functionalities) are for very advanced users. These let you build a custom back end for many of VS Code's low-level functionality. For example, the `FileSystem` API can be used to support working with files over FTP or other protocols. Core extensions typically work transparently from a user's point of view.

**Extension Ideas**

- Add support for working with remote files over FTP or SFTP.
- Register new source control provider, such as Mercurial.
- Implement a custom file search provider. -->

## UX Guidelines

<<<<<<< HEAD
To help make your extension fit seemlessly into the VS Code user interface, refer to the [Extension Guidelines](/api/ux-guidelines/overview), where you'll learn the best practices for creating extension UI and conventions for following the preferred VS Code workflows.
=======
To help make your extension fit seemlessly into the VS Code user interface, refer to the [UX Guidelines](/api/ux-guidelines/overview), where you'll learn the best practices for creating extension UI and conventions for following the preferred VS Code workflows.
>>>>>>> 4a4cb943

## Restrictions

There are certain restrictions we impose upon extensions. Here are the restrictions and their purposes.

### No DOM Access

Extensions have no access to the DOM of VS Code UI. You **cannot** write an extension that applies custom CSS to VS Code or adds an HTML element to VS Code UI.

At VS Code, we're continually trying to optimize use of the underlying web technologies to deliver an always available, highly responsive editor and we will continue to tune our use of the DOM as these technologies and our product evolve. To ensure that extensions cannot interfere with the stability and performance of VS Code, and that we can continue to improve the DOM of VS Code without breaking existing extensions, we run extensions in an [Extension Host](/api/advanced-topics/extension-host) process and prevent direct access to the DOM.<|MERGE_RESOLUTION|>--- conflicted
+++ resolved
@@ -112,11 +112,7 @@
 
 ## UX Guidelines
 
-<<<<<<< HEAD
-To help make your extension fit seemlessly into the VS Code user interface, refer to the [Extension Guidelines](/api/ux-guidelines/overview), where you'll learn the best practices for creating extension UI and conventions for following the preferred VS Code workflows.
-=======
 To help make your extension fit seemlessly into the VS Code user interface, refer to the [UX Guidelines](/api/ux-guidelines/overview), where you'll learn the best practices for creating extension UI and conventions for following the preferred VS Code workflows.
->>>>>>> 4a4cb943
 
 ## Restrictions
 
